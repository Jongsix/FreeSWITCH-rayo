/*
 * Copyright (c) 2010, Sangoma Technologies
 * David Yat Sin <davidy@sangoma.com>
 * All rights reserved.
 *
 * Redistribution and use in source and binary forms, with or without
 * modification, are permitted provided that the following conditions
 * are met:
 *
 * * Redistributions of source code must retain the above copyright
 * notice, this list of conditions and the following disclaimer.
 *
 * * Redistributions in binary form must reproduce the above copyright
 * notice, this list of conditions and the following disclaimer in the
 * documentation and/or other materials provided with the distribution.
 *
 * * Neither the name of the original author; nor the names of any contributors
 * may be used to endorse or promote products derived from this software
 * without specific prior written permission.
 *
 *
 * THIS SOFTWARE IS PROVIDED BY THE COPYRIGHT HOLDERS AND CONTRIBUTORS
 * "AS IS" AND ANY EXPRESS OR IMPLIED WARRANTIES, INCLUDING, BUT NOT
 * LIMITED TO, THE IMPLIED WARRANTIES OF MERCHANTABILITY AND FITNESS FOR
 * A PARTICULAR PURPOSE ARE DISCLAIMED.  IN NO EVENT SHALL THE COPYRIGHT OWNER
 * OR CONTRIBUTORS BE LIABLE FOR ANY DIRECT, INDIRECT, INCIDENTAL, SPECIAL,
 * EXEMPLARY, OR CONSEQUENTIAL DAMAGES (INCLUDING, BUT NOT LIMITED TO,
 * PROCUREMENT OF SUBSTITUTE GOODS OR SERVICES; LOSS OF USE, DATA, OR
 * PROFITS; OR BUSINESS INTERRUPTION) HOWEVER CAUSED AND ON ANY THEORY OF
 * LIABILITY, WHETHER IN CONTRACT, STRICT LIABILITY, OR TORT (INCLUDING
 * NEGLIGENCE OR OTHERWISE) ARISING IN ANY WAY OUT OF THE USE OF THIS
 * SOFTWARE, EVEN IF ADVISED OF THE POSSIBILITY OF SUCH DAMAGE.
 */

#include "ftmod_sangoma_isdn.h"
#define SNGISDN_Q931_FACILITY_IE_ID 0x1C

/* ftmod_sangoma_isdn specific enum look-up functions */

SNGISDN_ENUM_NAMES(SNGISDN_PROGIND_DESCR_NAMES, SNGISDN_PROGIND_DESCR_STRINGS)
SNGISDN_STR2ENUM(ftdm_str2ftdm_sngisdn_progind_descr, ftdm_sngisdn_progind_descr2str, ftdm_sngisdn_progind_descr_t, SNGISDN_PROGIND_DESCR_NAMES, SNGISDN_PROGIND_DESCR_INVALID)

SNGISDN_ENUM_NAMES(SNGISDN_PROGIND_LOC_NAMES, SNGISDN_PROGIND_LOC_STRINGS)
SNGISDN_STR2ENUM(ftdm_str2ftdm_sngisdn_progind_loc, ftdm_sngisdn_progind_loc2str, ftdm_sngisdn_progind_loc_t, SNGISDN_PROGIND_LOC_NAMES, SNGISDN_PROGIND_LOC_INVALID)

ftdm_status_t sngisdn_check_free_ids(void);

extern ftdm_sngisdn_data_t	g_sngisdn_data;
void get_memory_info(void);

void clear_call_data(sngisdn_chan_data_t *sngisdn_info)
{
	uint32_t cc_id = ((sngisdn_span_data_t*)sngisdn_info->ftdmchan->span->signal_data)->cc_id;

	ftdm_log_chan(sngisdn_info->ftdmchan, FTDM_LOG_DEBUG, "Clearing call data (suId:%u suInstId:%u spInstId:%u)\n", cc_id, sngisdn_info->suInstId, sngisdn_info->spInstId);
	ftdm_mutex_lock(g_sngisdn_data.ccs[cc_id].mutex);
	g_sngisdn_data.ccs[cc_id].active_spInstIds[sngisdn_info->spInstId]=NULL;
	g_sngisdn_data.ccs[cc_id].active_suInstIds[sngisdn_info->suInstId]=NULL;
	ftdm_mutex_unlock(g_sngisdn_data.ccs[cc_id].mutex);
	
	sngisdn_info->suInstId = 0;
	sngisdn_info->spInstId = 0;
	sngisdn_info->globalFlg = 0;
	sngisdn_info->flags = 0;
	return;
}

void clear_call_glare_data(sngisdn_chan_data_t *sngisdn_info)
{
	ftdm_log_chan(sngisdn_info->ftdmchan, FTDM_LOG_DEBUG, "Clearing glare data (suId:%d suInstId:%u spInstId:%u actv-suInstId:%u  actv-spInstId:%u)\n",
										sngisdn_info->glare.suId,
										sngisdn_info->glare.suInstId, sngisdn_info->glare.spInstId,
										sngisdn_info->suInstId, sngisdn_info->spInstId);

	ftdm_mutex_lock(g_sngisdn_data.ccs[sngisdn_info->glare.suId].mutex);	
	if (sngisdn_info->glare.spInstId != sngisdn_info->spInstId) {
		g_sngisdn_data.ccs[sngisdn_info->glare.suId].active_spInstIds[sngisdn_info->glare.spInstId]=NULL;
	}
	g_sngisdn_data.ccs[sngisdn_info->glare.suId].active_suInstIds[sngisdn_info->glare.suInstId]=NULL;
	ftdm_mutex_unlock(g_sngisdn_data.ccs[sngisdn_info->glare.suId].mutex);

	ftdm_clear_flag(sngisdn_info, FLAG_GLARE);
	memset(&sngisdn_info->glare.setup, 0, sizeof(ConEvnt));
	sngisdn_info->glare.suId = 0;
	sngisdn_info->glare.suInstId = 0;
	sngisdn_info->glare.spInstId = 0;
	sngisdn_info->glare.dChan = 0;
	sngisdn_info->glare.ces = 0;
	return;
}


uint32_t get_unique_suInstId(int16_t cc_id)
{
	uint32_t suInstId;
	ftdm_assert_return((cc_id > 0 && cc_id <=MAX_VARIANTS), FTDM_FAIL, "Invalid cc_id\n");
	ftdm_mutex_lock(g_sngisdn_data.ccs[cc_id].mutex);
	suInstId = g_sngisdn_data.ccs[cc_id].last_suInstId;

	while(1) {
		if (++suInstId == MAX_INSTID) {
			suInstId = 1;
		}
		if (g_sngisdn_data.ccs[cc_id].active_suInstIds[suInstId] == NULL) {
			g_sngisdn_data.ccs[cc_id].last_suInstId = suInstId;
			ftdm_mutex_unlock(g_sngisdn_data.ccs[cc_id].mutex);
			return suInstId;
		}
	}
	/* Should never reach here */
	ftdm_mutex_unlock(g_sngisdn_data.ccs[cc_id].mutex);
	return 0;
}

ftdm_status_t get_ftdmchan_by_suInstId(int16_t cc_id, uint32_t suInstId, sngisdn_chan_data_t **sngisdn_data)
{
	ftdm_assert_return((cc_id > 0 && cc_id <=MAX_VARIANTS), FTDM_FAIL, "Invalid cc_id\n");
	ftdm_assert_return(g_sngisdn_data.ccs[cc_id].activation_done, FTDM_FAIL, "Trying to find call on unconfigured CC\n");

	if (g_sngisdn_data.ccs[cc_id].active_suInstIds[suInstId] == NULL) {
		return FTDM_FAIL;
	}
	*sngisdn_data = g_sngisdn_data.ccs[cc_id].active_suInstIds[suInstId];	
	return FTDM_SUCCESS;
}

ftdm_status_t get_ftdmchan_by_spInstId(int16_t cc_id, uint32_t spInstId, sngisdn_chan_data_t **sngisdn_data)
{
	ftdm_assert_return((cc_id > 0 && cc_id <=MAX_VARIANTS), FTDM_FAIL, "Invalid cc_id\n");
	ftdm_assert_return(g_sngisdn_data.ccs[cc_id].activation_done, FTDM_FAIL, "Trying to find call on unconfigured CC\n");

	if (g_sngisdn_data.ccs[cc_id].active_spInstIds[spInstId] == NULL) {
		return FTDM_FAIL;
	}
	*sngisdn_data = g_sngisdn_data.ccs[cc_id].active_spInstIds[spInstId];
	return FTDM_SUCCESS;
}

ftdm_status_t sngisdn_set_avail_rate(ftdm_span_t *span, sngisdn_avail_t avail)
{
	if (span->trunk_type == FTDM_TRUNK_BRI ||
		span->trunk_type == FTDM_TRUNK_BRI_PTMP) {

		ftdm_iterator_t *chaniter = NULL;
		ftdm_iterator_t *curr = NULL;


		chaniter = ftdm_span_get_chan_iterator(span, NULL);
		for (curr = chaniter; curr; curr = ftdm_iterator_next(curr)) {
			ftdm_log_chan(((ftdm_channel_t*)ftdm_iterator_current(curr)), FTDM_LOG_DEBUG, "Setting availability rate to:%d\n", avail);
			((ftdm_channel_t*)ftdm_iterator_current(curr))->availability_rate = avail;
		}
		ftdm_iterator_free(chaniter);
	}
	return FTDM_SUCCESS;
}

ftdm_status_t get_calling_num(ftdm_channel_t *ftdmchan, CgPtyNmb *cgPtyNmb)
{
	ftdm_caller_data_t *caller_data = &ftdmchan->caller_data;
	if (cgPtyNmb->eh.pres != PRSNT_NODEF) {
		return FTDM_FAIL;
	}

	if (cgPtyNmb->screenInd.pres == PRSNT_NODEF) {
		caller_data->screen = cgPtyNmb->screenInd.val;
	}

	if (cgPtyNmb->presInd0.pres == PRSNT_NODEF) {
		caller_data->pres = cgPtyNmb->presInd0.val;
	}

	if (cgPtyNmb->nmbPlanId.pres == PRSNT_NODEF) {
		caller_data->cid_num.plan = cgPtyNmb->nmbPlanId.val;
	}
		
	if (cgPtyNmb->typeNmb1.pres == PRSNT_NODEF) {
		caller_data->cid_num.type = cgPtyNmb->typeNmb1.val;
	}
	
	if (cgPtyNmb->nmbDigits.pres == PRSNT_NODEF) {
		ftdm_copy_string(caller_data->cid_num.digits, (const char*)cgPtyNmb->nmbDigits.val, cgPtyNmb->nmbDigits.len+1);
	}
	memcpy(&caller_data->ani, &caller_data->cid_num, sizeof(caller_data->ani));
	return FTDM_SUCCESS;
}

ftdm_status_t get_calling_num2(ftdm_channel_t *ftdmchan, CgPtyNmb *cgPtyNmb)
{
	ftdm_caller_data_t *caller_data = &ftdmchan->caller_data;
	if (cgPtyNmb->eh.pres != PRSNT_NODEF) {
		return FTDM_FAIL;
	}

	if (cgPtyNmb->screenInd.pres == PRSNT_NODEF) {
		ftdm_call_add_var(caller_data, "isdn.cg_pty2.screen_ind", ftdm_screening2str(cgPtyNmb->screenInd.val));
	}

	if (cgPtyNmb->presInd0.pres == PRSNT_NODEF) {
		ftdm_call_add_var(caller_data, "isdn.cg_pty2.presentation_ind", ftdm_presentation2str(cgPtyNmb->presInd0.val));
	}

	if (cgPtyNmb->nmbPlanId.pres == PRSNT_NODEF) {
		ftdm_call_add_var(caller_data, "isdn.cg_pty2.npi", ftdm_npi2str(cgPtyNmb->nmbPlanId.val));
	}
		
	if (cgPtyNmb->typeNmb1.pres == PRSNT_NODEF) {
		ftdm_call_add_var(caller_data, "isdn.cg_pty2.ton", ftdm_ton2str(cgPtyNmb->typeNmb1.val));
	}
	
	if (cgPtyNmb->nmbDigits.pres == PRSNT_NODEF) {
		char digits_string [32];
		memcpy(digits_string, (const char*)cgPtyNmb->nmbDigits.val, cgPtyNmb->nmbDigits.len);
		digits_string[cgPtyNmb->nmbDigits.len] = '\0';
		ftdm_call_add_var(caller_data, "isdn.cg_pty2.digits", digits_string);
	}
	memcpy(&caller_data->ani, &caller_data->cid_num, sizeof(caller_data->ani));
	return FTDM_SUCCESS;
}

ftdm_status_t get_called_num(ftdm_channel_t *ftdmchan, CdPtyNmb *cdPtyNmb)
{
	ftdm_caller_data_t *caller_data = &ftdmchan->caller_data;
	if (cdPtyNmb->eh.pres != PRSNT_NODEF) {
		return FTDM_FAIL;
	}

	if (cdPtyNmb->nmbPlanId.pres == PRSNT_NODEF) {
		caller_data->dnis.plan = cdPtyNmb->nmbPlanId.val;
	}

	if (cdPtyNmb->typeNmb0.pres == PRSNT_NODEF) {
		caller_data->dnis.type = cdPtyNmb->typeNmb0.val;
	}
	
	if (cdPtyNmb->nmbDigits.pres == PRSNT_NODEF) {
		/* In overlap receive mode, append the new digits to the existing dnis */
		unsigned i = strlen(caller_data->dnis.digits);
		
		ftdm_copy_string(&caller_data->dnis.digits[i], (const char*)cdPtyNmb->nmbDigits.val, cdPtyNmb->nmbDigits.len+1);
	}
	return FTDM_SUCCESS;
}

ftdm_status_t get_redir_num(ftdm_channel_t *ftdmchan, RedirNmb *redirNmb)
{
	ftdm_caller_data_t *caller_data = &ftdmchan->caller_data;
	if (redirNmb->eh.pres != PRSNT_NODEF) {
		return FTDM_FAIL;
	}

	if (redirNmb->nmbPlanId.pres == PRSNT_NODEF) {
		caller_data->rdnis.plan = redirNmb->nmbPlanId.val;
	}

	if (redirNmb->typeNmb.pres == PRSNT_NODEF) {
		caller_data->rdnis.type = redirNmb->typeNmb.val;
	}
	
	if (redirNmb->nmbDigits.pres == PRSNT_NODEF) {
		ftdm_copy_string(caller_data->rdnis.digits, (const char*)redirNmb->nmbDigits.val, redirNmb->nmbDigits.len+1);
	}
	return FTDM_SUCCESS;
}

ftdm_status_t get_calling_name_from_display(ftdm_channel_t *ftdmchan, Display *display)
{
	ftdm_caller_data_t *caller_data = &ftdmchan->caller_data;
	if (display->eh.pres != PRSNT_NODEF) {
		return FTDM_FAIL;
	}
	if (display->dispInfo.pres != PRSNT_NODEF) {
		return FTDM_FAIL;
	}
	
	ftdm_copy_string(caller_data->cid_name, (const char*)display->dispInfo.val, display->dispInfo.len+1);
	return FTDM_SUCCESS;
}

ftdm_status_t get_calling_name_from_usr_usr(ftdm_channel_t *ftdmchan, UsrUsr *usrUsr)
{
	ftdm_caller_data_t *caller_data = &ftdmchan->caller_data;
	if (usrUsr->eh.pres != PRSNT_NODEF) {
		return FTDM_FAIL;
	}
	
	if (usrUsr->protocolDisc.val != PD_IA5) {
		return FTDM_FAIL;
	}
		
	if (usrUsr->usrInfo.pres != PRSNT_NODEF) {
		return FTDM_FAIL;
	}
		
	ftdm_copy_string(caller_data->cid_name, (const char*)usrUsr->usrInfo.val, usrUsr->usrInfo.len+1);
	return FTDM_SUCCESS;
}

ftdm_status_t get_calling_subaddr(ftdm_channel_t *ftdmchan, CgPtySad *cgPtySad)
{
	char subaddress[100];
	
	if (cgPtySad->eh.pres != PRSNT_NODEF) {
		return FTDM_FAIL;
	}
	memset(subaddress, 0, sizeof(subaddress));
	if(cgPtySad->sadInfo.len >= sizeof(subaddress)) {
		ftdm_log_chan(ftdmchan, FTDM_LOG_WARNING, "Calling Party Subaddress exceeds local size limit (len:%d max:%d)\n", cgPtySad->sadInfo.len, sizeof(subaddress));
		cgPtySad->sadInfo.len = sizeof(subaddress)-1;
	}
		
	memcpy(subaddress, (char*)cgPtySad->sadInfo.val, cgPtySad->sadInfo.len);
	subaddress[cgPtySad->sadInfo.len] = '\0';
	ftdm_call_add_var(&ftdmchan->caller_data, "isdn.calling_subaddr", subaddress);
	return FTDM_SUCCESS;
}

ftdm_status_t get_facility_ie(ftdm_channel_t *ftdmchan, FacilityStr *facilityStr)
{
	if (!facilityStr->eh.pres) {
		return FTDM_FAIL;
	}

	return get_facility_ie_str(ftdmchan, facilityStr->facilityStr.val, facilityStr->facilityStr.len);
}

ftdm_status_t get_facility_ie_str(ftdm_channel_t *ftdmchan, uint8_t *data, uint8_t data_len)
{
	ftdm_caller_data_t *caller_data = &ftdmchan->caller_data;
	sngisdn_span_data_t *signal_data = (sngisdn_span_data_t*) ftdmchan->span->signal_data;
	
	if (signal_data->facility_ie_decode == SNGISDN_OPT_FALSE) {
		/* size of facilityStr->facilityStr.len is a uint8_t so no need to check
		for overflow here as facilityStr->facilityStr.len will always be smaller
		than sizeof(caller_data->raw_data) */
		
		memset(caller_data->raw_data, 0, sizeof(caller_data->raw_data));
		/* Always include Facility IE identifier + len so this can be used as a sanity check by the user */
		caller_data->raw_data[0] = SNGISDN_Q931_FACILITY_IE_ID;
		caller_data->raw_data[1] = data_len;
	
		memcpy(&caller_data->raw_data[2], data, data_len);
		caller_data->raw_data_len = data_len+2;
		ftdm_log_chan_msg(ftdmchan, FTDM_LOG_DEBUG, "Raw Facility IE copied available\n");
	} else {
		/* Call libsng_isdn to process facility IE's here */
	}
	return FTDM_SUCCESS;
}

ftdm_status_t get_prog_ind_ie(ftdm_channel_t *ftdmchan, ProgInd *progInd)
{
	uint8_t val;	
	if (!progInd->eh.pres) {
		return FTDM_FAIL;
	}

	if (progInd->progDesc.pres) {
		switch (progInd->progDesc.val) {
			case IN_PD_NOTETEISDN:
				val = SNGISDN_PROGIND_DESCR_NETE_ISDN;
				break;
			case IN_PD_DSTNOTISDN:
				val = SNGISDN_PROGIND_DESCR_DEST_NISDN;
				break;
			case IN_PD_ORGNOTISDN:
				val = SNGISDN_PROGIND_DESCR_ORIG_NISDN;
				break;
			case IN_PD_CALLRET:
				val = SNGISDN_PROGIND_DESCR_RET_ISDN;
				break;
			case IN_PD_DELRESP:
				val = SNGISDN_PROGIND_DESCR_SERV_CHANGE;
				break;
			case IN_PD_IBAVAIL:
				val = SNGISDN_PROGIND_DESCR_IB_AVAIL;
				break;
			default:
				ftdm_log_chan(ftdmchan, FTDM_LOG_WARNING, "Unknown Progress Indicator Description (%d)\n", progInd->progDesc.val);
				val = SNGISDN_PROGIND_DESCR_INVALID;
				break;
		}
		ftdm_call_add_var(&ftdmchan->caller_data, "isdn.prog_ind.descr", ftdm_sngisdn_progind_descr2str(val));
	}
	
	if (progInd->location.pres) {
		switch (progInd->location.val) {
			case IN_LOC_USER:
				val = SNGISDN_PROGIND_LOC_USER;
				break;
			case IN_LOC_PRIVNETLU:
				val = SNGISDN_PROGIND_LOC_PRIV_NET_LOCAL_USR;
				break;
			case IN_LOC_PUBNETLU:
				val = SNGISDN_PROGIND_LOC_PUB_NET_LOCAL_USR;
				break;
			case IN_LOC_TRANNET:
				val = SNGISDN_PROGIND_LOC_TRANSIT_NET;
				break;
			case IN_LOC_PUBNETRU:
				val = SNGISDN_PROGIND_LOC_PUB_NET_REMOTE_USR;
				break;
			case IN_LOC_PRIVNETRU:
				val = SNGISDN_PROGIND_LOC_PRIV_NET_REMOTE_USR;
				break;
			case IN_LOC_NETINTER:
				val = SNGISDN_PROGIND_LOC_NET_BEYOND_INTRW;
				break;
			default:
				ftdm_log_chan(ftdmchan, FTDM_LOG_WARNING, "Unknown Progress Indicator Location (%d)", progInd->location.val);
				val = SNGISDN_PROGIND_LOC_INVALID;
				break;
		}
		ftdm_call_add_var(&ftdmchan->caller_data, "isdn.prog_ind.loc", ftdm_sngisdn_progind_loc2str(val));
	}	
	return FTDM_SUCCESS;
}


ftdm_status_t set_calling_num(ftdm_channel_t *ftdmchan, CgPtyNmb *cgPtyNmb)
{
	ftdm_caller_data_t *caller_data = &ftdmchan->caller_data;
	uint8_t len = strlen(caller_data->cid_num.digits);
	if (!len) {
		return FTDM_SUCCESS;
	}
	cgPtyNmb->eh.pres			= PRSNT_NODEF;

	cgPtyNmb->screenInd.pres	= PRSNT_NODEF;
	cgPtyNmb->screenInd.val		= caller_data->screen;

	cgPtyNmb->presInd0.pres     = PRSNT_NODEF;
	cgPtyNmb->presInd0.val      = caller_data->pres;
	
	cgPtyNmb->nmbPlanId.pres	= PRSNT_NODEF;
	if (caller_data->cid_num.plan >= FTDM_NPI_INVALID) {
		cgPtyNmb->nmbPlanId.val		= FTDM_NPI_UNKNOWN;
	} else {
		cgPtyNmb->nmbPlanId.val		= caller_data->cid_num.plan;
	}

	cgPtyNmb->typeNmb1.pres		= PRSNT_NODEF;

	if (caller_data->cid_num.type >= FTDM_TON_INVALID) {
		cgPtyNmb->typeNmb1.val		= FTDM_TON_UNKNOWN;
	} else {
		cgPtyNmb->typeNmb1.val		= caller_data->cid_num.type;
	}

	cgPtyNmb->nmbDigits.pres	= PRSNT_NODEF;
	cgPtyNmb->nmbDigits.len		= len;

	memcpy(cgPtyNmb->nmbDigits.val, caller_data->cid_num.digits, len);

	return FTDM_SUCCESS;
}

ftdm_status_t set_calling_num2(ftdm_channel_t *ftdmchan, CgPtyNmb *cgPtyNmb)
{
	const char* string = NULL;
	uint8_t len,val;
	ftdm_caller_data_t *caller_data = &ftdmchan->caller_data;
	
	string = ftdm_call_get_var(caller_data, "isdn.cg_pty2.digits");
	if ((string == NULL) || !(*string)) {
		return FTDM_FAIL;
	}

	cgPtyNmb->eh.pres			= PRSNT_NODEF;
	
	len = strlen(string);
	cgPtyNmb->nmbDigits.len		= len;

	cgPtyNmb->nmbDigits.pres	= PRSNT_NODEF;
	memcpy(cgPtyNmb->nmbDigits.val, string, len);

	/* Screening Indicator */
	cgPtyNmb->screenInd.pres	= PRSNT_NODEF;

	val = FTDM_SCREENING_INVALID;
	string = ftdm_call_get_var(caller_data, "isdn.cg_pty2.screening_ind");
	if ((string != NULL) && (*string)) {
		val = ftdm_str2ftdm_screening(string);
	}

	/* isdn.cg_pty2.screen_ind does not exist or we could not parse its value */
	if (val == FTDM_SCREENING_INVALID) {		
		/* default to caller data screening ind */
		cgPtyNmb->screenInd.val = caller_data->screen;
	} else {
		cgPtyNmb->screenInd.val = val;
	}

	/* Presentation Indicator */
	cgPtyNmb->presInd0.pres = PRSNT_NODEF;
	
	val = FTDM_PRES_INVALID;
	string = ftdm_call_get_var(caller_data, "isdn.cg_pty2.presentation_ind");
	if ((string != NULL) && (*string)) {
		val = ftdm_str2ftdm_presentation(string);
	}

	if (val == FTDM_PRES_INVALID) {
		cgPtyNmb->presInd0.val = caller_data->pres;
	} else {
		cgPtyNmb->presInd0.val = val;
	}

	/* Numbering Plan Indicator */
	cgPtyNmb->nmbPlanId.pres	= PRSNT_NODEF;
	
	val = FTDM_NPI_INVALID;
	string = ftdm_call_get_var(caller_data, "isdn.cg_pty2.npi");
	if ((string != NULL) && (*string)) {
		val = ftdm_str2ftdm_npi(string);
	}

	if (val == FTDM_NPI_INVALID) {
		cgPtyNmb->nmbPlanId.val = caller_data->cid_num.plan;
	} else {
		cgPtyNmb->nmbPlanId.val	= val;
	}

	cgPtyNmb->typeNmb1.pres		= PRSNT_NODEF;

	/* Type of Number */
	val = FTDM_TON_INVALID;
	string = ftdm_call_get_var(caller_data, "isdn.cg_pty2.ton");
	if ((string != NULL) && (*string)) {
		val = ftdm_str2ftdm_ton(string);
	}

	if (val == FTDM_TON_INVALID) {
		cgPtyNmb->typeNmb1.val = caller_data->cid_num.type;
	} else {
		cgPtyNmb->typeNmb1.val = val;
	}
	return FTDM_SUCCESS;
}

ftdm_status_t set_called_num(ftdm_channel_t *ftdmchan, CdPtyNmb *cdPtyNmb)
{
	ftdm_caller_data_t *caller_data = &ftdmchan->caller_data;
	uint8_t len = strlen(caller_data->dnis.digits);
	
	if (!len) {
		return FTDM_SUCCESS;
	}
	cdPtyNmb->eh.pres           = PRSNT_NODEF;

	cdPtyNmb->nmbPlanId.pres      = PRSNT_NODEF;
	if (caller_data->dnis.plan >= FTDM_NPI_INVALID) {
		cdPtyNmb->nmbPlanId.val       = FTDM_NPI_UNKNOWN;
	} else {
		cdPtyNmb->nmbPlanId.val       = caller_data->dnis.plan;
	}
	
	cdPtyNmb->typeNmb0.pres       = PRSNT_NODEF;
	if (caller_data->dnis.type >= FTDM_TON_INVALID) {
		cdPtyNmb->typeNmb0.val        = FTDM_TON_UNKNOWN;
	} else {
		cdPtyNmb->typeNmb0.val        = caller_data->dnis.type;
	}

	cdPtyNmb->nmbDigits.pres = PRSNT_NODEF;
	cdPtyNmb->nmbDigits.len = len;

	
	memcpy(cdPtyNmb->nmbDigits.val, caller_data->dnis.digits, len);
    return FTDM_SUCCESS;
}

ftdm_status_t set_redir_num(ftdm_channel_t *ftdmchan, RedirNmb *redirNmb)
{
	ftdm_caller_data_t *caller_data = &ftdmchan->caller_data;
	uint8_t len = strlen(caller_data->rdnis.digits);
	if (!len) {
		return FTDM_SUCCESS;
	}

	redirNmb->eh.pres 	= PRSNT_NODEF;

	redirNmb->nmbPlanId.pres 	= PRSNT_NODEF;
	if (caller_data->rdnis.plan >= FTDM_NPI_INVALID) {
		redirNmb->nmbPlanId.val	= FTDM_NPI_UNKNOWN;
	} else {
		redirNmb->nmbPlanId.val = caller_data->rdnis.plan;
	}

	redirNmb->typeNmb.pres		= PRSNT_NODEF;
	if (caller_data->rdnis.type >= FTDM_TON_INVALID) {
		redirNmb->typeNmb.val		= FTDM_TON_UNKNOWN;
	} else {
		redirNmb->typeNmb.val		= caller_data->rdnis.type;
	}

	redirNmb->nmbDigits.pres = PRSNT_NODEF;
	redirNmb->nmbDigits.len = len;

	memcpy(redirNmb->nmbDigits.val, caller_data->rdnis.digits, len);

	return FTDM_SUCCESS;
}


ftdm_status_t set_calling_name(ftdm_channel_t *ftdmchan, ConEvnt *conEvnt)
{
	uint8_t len;
	ftdm_caller_data_t *caller_data = &ftdmchan->caller_data;
	/* sngisdn_chan_data_t *sngisdn_info = ftdmchan->call_data; */
	sngisdn_span_data_t *signal_data = (sngisdn_span_data_t*) ftdmchan->span->signal_data;

	len = strlen(caller_data->cid_name);
	if (!len) {
		return FTDM_SUCCESS;
	}

	if (ftdmchan->span->trunk_type == FTDM_TRUNK_BRI ||
		ftdmchan->span->trunk_type == FTDM_TRUNK_BRI_PTMP) {

		conEvnt->usrUsr.eh.pres = PRSNT_NODEF;
		conEvnt->usrUsr.protocolDisc.pres = PRSNT_NODEF;
		conEvnt->usrUsr.protocolDisc.val = PD_IA5; /* IA5 chars */
		conEvnt->usrUsr.usrInfo.pres = PRSNT_NODEF;
		conEvnt->usrUsr.usrInfo.len = len;
		/* in sangoma_brid we used to send usr-usr info as <cid_name>!<calling_number>,
		change to previous style if current one does not work */
		memcpy(conEvnt->usrUsr.usrInfo.val, caller_data->cid_name, len);
	} else {
		switch (signal_data->switchtype) {
		case SNGISDN_SWITCH_NI2:
			/* TODO: Need to send the caller ID as a facility IE */

			break;
		case SNGISDN_SWITCH_EUROISDN:
			if (signal_data->signalling != SNGISDN_SIGNALING_NET) {
			break;
			}
			/* follow through */
		case SNGISDN_SWITCH_5ESS:
		case SNGISDN_SWITCH_4ESS:
		case SNGISDN_SWITCH_DMS100:
			conEvnt->display.eh.pres = PRSNT_NODEF;
			conEvnt->display.dispInfo.pres = PRSNT_NODEF;
			conEvnt->display.dispInfo.len = len;
			memcpy(conEvnt->display.dispInfo.val, caller_data->cid_name, len);
			break;
		case SNGISDN_SWITCH_QSIG:
			/* It seems like QSIG does not support Caller ID Name */
			break;
		case SNGISDN_SWITCH_INSNET:
			/* Don't know how to transmit caller ID name on INSNET */
			break;
		}
	}
	return FTDM_SUCCESS;
}

ftdm_status_t set_calling_subaddr(ftdm_channel_t *ftdmchan, CgPtySad *cgPtySad)
{
	const char* clg_subaddr = NULL;
	clg_subaddr = ftdm_call_get_var(&ftdmchan->caller_data, "isdn.calling_subaddr");
	if ((clg_subaddr != NULL) && (*clg_subaddr)) {
		unsigned len = strlen (clg_subaddr);
		cgPtySad->eh.pres = PRSNT_NODEF;
		cgPtySad->typeSad.pres = 1;
		cgPtySad->typeSad.val = 0; /* NSAP */
		cgPtySad->oddEvenInd.pres = 1;
		cgPtySad->oddEvenInd.val = 0;

		ftdm_log_chan(ftdmchan, FTDM_LOG_DEBUG, "Sending Calling Party Subaddress:%s\n", clg_subaddr);
		cgPtySad->sadInfo.pres = 1;
		cgPtySad->sadInfo.len = len;
		memcpy(cgPtySad->sadInfo.val, clg_subaddr, len);
	}
	return FTDM_SUCCESS;
}


ftdm_status_t set_facility_ie(ftdm_channel_t *ftdmchan, FacilityStr *facilityStr)
{
	ftdm_status_t status;
	status = set_facility_ie_str(ftdmchan, facilityStr->facilityStr.val, (uint8_t*)&(facilityStr->facilityStr.len));
	if (status == FTDM_SUCCESS) {
		facilityStr->eh.pres = PRSNT_NODEF;
		facilityStr->facilityStr.pres = PRSNT_NODEF;
	}
	return status;
}

ftdm_status_t set_facility_ie_str(ftdm_channel_t *ftdmchan, uint8_t *data, uint8_t *data_len)
{
	int len;
	ftdm_caller_data_t *caller_data = &ftdmchan->caller_data;
<<<<<<< HEAD
	
=======

>>>>>>> 8c057921
	if (caller_data->raw_data_len > 0 && caller_data->raw_data[0] == SNGISDN_Q931_FACILITY_IE_ID) {
		len = caller_data->raw_data[1];
		memcpy(data, &caller_data->raw_data[2], len);
		*data_len = len;
		return FTDM_SUCCESS;
	}	
	return FTDM_FAIL;
}

ftdm_status_t set_prog_ind_ie(ftdm_channel_t *ftdmchan, ProgInd *progInd, ftdm_sngisdn_progind_t prog_ind)
{
	const char *str = NULL;
	int descr = prog_ind.descr;
	int loc = prog_ind.loc;
	
	str = ftdm_call_get_var(&ftdmchan->caller_data, "isdn.prog_ind.descr");
	if (str && *str) {
		/* User wants to override progress indicator */
		descr = ftdm_str2ftdm_sngisdn_progind_descr(str);
	}

	if (descr == SNGISDN_PROGIND_DESCR_INVALID) {
		/* User does not want to send progress indicator */
		return FTDM_SUCCESS;
	}

	str = ftdm_call_get_var(&ftdmchan->caller_data, "isdn.prog_ind.loc");
	if (str && *str) {
		loc = ftdm_str2ftdm_sngisdn_progind_loc(str);
	}
	if (loc == SNGISDN_PROGIND_LOC_INVALID) {
		loc = SNGISDN_PROGIND_LOC_USER;
	}

	progInd->eh.pres = PRSNT_NODEF;	
	progInd->codeStand0.pres = PRSNT_NODEF;
	progInd->codeStand0.val = IN_CSTD_CCITT;
	
	progInd->progDesc.pres = PRSNT_NODEF;
	switch(descr) {
		case SNGISDN_PROGIND_DESCR_NETE_ISDN:
			progInd->progDesc.val = IN_PD_NOTETEISDN;
			break;
		case SNGISDN_PROGIND_DESCR_DEST_NISDN:
			progInd->progDesc.val = IN_PD_DSTNOTISDN;
			break;
		case SNGISDN_PROGIND_DESCR_ORIG_NISDN:
			progInd->progDesc.val = IN_PD_ORGNOTISDN;
			break;
		case SNGISDN_PROGIND_DESCR_RET_ISDN:
			progInd->progDesc.val = IN_PD_CALLRET;
			break;
		case SNGISDN_PROGIND_DESCR_SERV_CHANGE:
			/* Trillium defines do not match ITU-T Q931 Progress descriptions,
			indicate a delayed response for now */
			progInd->progDesc.val = IN_PD_DELRESP;
			break;
		case SNGISDN_PROGIND_DESCR_IB_AVAIL:
			progInd->progDesc.val = IN_PD_IBAVAIL;
			break;
		default:
			ftdm_log(FTDM_LOG_WARNING, "Invalid prog_ind description:%d\n", descr);
			progInd->progDesc.val = IN_PD_NOTETEISDN;
			break;
	}

	progInd->location.pres = PRSNT_NODEF;
	switch (loc) {
		case SNGISDN_PROGIND_LOC_USER:
			progInd->location.val = IN_LOC_USER;
			break;
		case SNGISDN_PROGIND_LOC_PRIV_NET_LOCAL_USR:
			progInd->location.val = IN_LOC_PRIVNETLU;
			break;
		case SNGISDN_PROGIND_LOC_PUB_NET_LOCAL_USR:
			progInd->location.val = IN_LOC_PUBNETLU;
			break;
		case SNGISDN_PROGIND_LOC_TRANSIT_NET:
			progInd->location.val = IN_LOC_TRANNET;
			break;
		case SNGISDN_PROGIND_LOC_PUB_NET_REMOTE_USR:
			progInd->location.val = IN_LOC_PUBNETRU;
			break;
		case SNGISDN_PROGIND_LOC_PRIV_NET_REMOTE_USR:
			progInd->location.val = IN_LOC_PRIVNETRU;
			break;
		case SNGISDN_PROGIND_LOC_NET_BEYOND_INTRW:
			progInd->location.val = IN_LOC_NETINTER;
			break;
		default:
			ftdm_log(FTDM_LOG_WARNING, "Invalid prog_ind location:%d\n", loc);
			progInd->location.val = IN_PD_NOTETEISDN;
	}
	return FTDM_SUCCESS;
}


void sngisdn_t3_timeout(void* p_sngisdn_info)
{
	sngisdn_chan_data_t *sngisdn_info = (sngisdn_chan_data_t*)p_sngisdn_info;
	ftdm_channel_t *ftdmchan = sngisdn_info->ftdmchan;
	sngisdn_span_data_t *signal_data = (sngisdn_span_data_t*) ftdmchan->span->signal_data;

	ftdm_log_chan(ftdmchan, FTDM_LOG_DEBUG, "Timer T3 expired (suId:%d suInstId:%u spInstId:%u)\n",
				  signal_data->cc_id, sngisdn_info->glare.spInstId, sngisdn_info->glare.suInstId);
	ftdm_mutex_lock(ftdmchan->mutex);
	if (ftdm_test_flag(sngisdn_info, FLAG_ACTIVATING)){
		/* PHY layer timed-out, need to clear the call */
		ftdm_log_chan(ftdmchan, FTDM_LOG_INFO, "Failed to Wake-Up line (suId:%d suInstId:%u spInstId:%u)\n",
					  signal_data->cc_id, sngisdn_info->glare.spInstId, sngisdn_info->glare.suInstId);

		ftdmchan->caller_data.hangup_cause = FTDM_CAUSE_NO_ROUTE_DESTINATION;
		ftdm_clear_flag(sngisdn_info, FLAG_ACTIVATING);
		ftdm_set_flag(sngisdn_info, FLAG_LOCAL_ABORT);
		ftdm_set_state(ftdmchan, FTDM_CHANNEL_STATE_TERMINATING);
	}	
	ftdm_mutex_unlock(ftdmchan->mutex);
}

void sngisdn_delayed_setup(void* p_sngisdn_info)
{
	sngisdn_chan_data_t *sngisdn_info = (sngisdn_chan_data_t*)p_sngisdn_info;
	ftdm_channel_t *ftdmchan = sngisdn_info->ftdmchan;

	ftdm_mutex_lock(ftdmchan->mutex);
	sngisdn_snd_setup(ftdmchan);
	ftdm_mutex_unlock(ftdmchan->mutex);
	return;
}

void sngisdn_delayed_release(void* p_sngisdn_info)
{
	sngisdn_chan_data_t *sngisdn_info = (sngisdn_chan_data_t*)p_sngisdn_info;	
	ftdm_channel_t *ftdmchan = sngisdn_info->ftdmchan;
	sngisdn_span_data_t *signal_data = (sngisdn_span_data_t*) ftdmchan->span->signal_data;	

	ftdm_mutex_lock(ftdmchan->mutex);
	
	if (ftdm_test_flag(sngisdn_info, FLAG_DELAYED_REL)) {
		ftdm_clear_flag(sngisdn_info, FLAG_DELAYED_REL);
		ftdm_log_chan(ftdmchan, FTDM_LOG_DEBUG, "Sending delayed RELEASE (suId:%d suInstId:%u spInstId:%u)\n",
								signal_data->cc_id, sngisdn_info->glare.spInstId, sngisdn_info->glare.suInstId);

		sngisdn_snd_release(ftdmchan, 1);
		clear_call_glare_data(sngisdn_info);
	} else {
		ftdm_log_chan(ftdmchan, FTDM_LOG_DEBUG, "Call was already released (suId:%d suInstId:%u spInstId:%u)\n",
								signal_data->cc_id, sngisdn_info->glare.spInstId, sngisdn_info->glare.suInstId);
	}
	ftdm_mutex_unlock(ftdmchan->mutex);
	return;
}

void sngisdn_delayed_connect(void* p_sngisdn_info)
{
	sngisdn_chan_data_t *sngisdn_info = (sngisdn_chan_data_t*)p_sngisdn_info;	
	ftdm_channel_t *ftdmchan = sngisdn_info->ftdmchan;
	sngisdn_span_data_t *signal_data = (sngisdn_span_data_t*) ftdmchan->span->signal_data;	

	ftdm_mutex_lock(ftdmchan->mutex);
	ftdm_log_chan(ftdmchan, FTDM_LOG_DEBUG, "Sending delayed CONNECT (suId:%d suInstId:%u spInstId:%u)\n",
								signal_data->cc_id, sngisdn_info->glare.spInstId, sngisdn_info->glare.suInstId);

	sngisdn_snd_connect(ftdmchan);
	ftdm_mutex_unlock(ftdmchan->mutex);
	return;
}

void sngisdn_delayed_disconnect(void* p_sngisdn_info)
{
	sngisdn_chan_data_t *sngisdn_info = (sngisdn_chan_data_t*)p_sngisdn_info;	
	ftdm_channel_t *ftdmchan = sngisdn_info->ftdmchan;
	sngisdn_span_data_t *signal_data = (sngisdn_span_data_t*) ftdmchan->span->signal_data;	

	ftdm_mutex_lock(ftdmchan->mutex);
	if (ftdmchan->caller_data.hangup_cause == IN_CCNORTTODEST || ftdmchan->state != FTDM_CHANNEL_STATE_DOWN) {
		ftdm_log_chan(ftdmchan, FTDM_LOG_DEBUG, "Sending delayed DISCONNECT (suId:%d suInstId:%u spInstId:%u)\n",
									signal_data->cc_id, sngisdn_info->glare.spInstId, sngisdn_info->glare.suInstId);

 		sngisdn_snd_disconnect(ftdmchan);
		if (ftdmchan->caller_data.hangup_cause == IN_CCNORTTODEST) {
			ftdm_channel_t *close_chan = ftdmchan;
			ftdm_channel_close(&close_chan);
		}
	}

	ftdm_mutex_unlock(ftdmchan->mutex);
	return;
}

void sngisdn_facility_timeout(void* p_sngisdn_info)
{
	sngisdn_chan_data_t *sngisdn_info = (sngisdn_chan_data_t*)p_sngisdn_info;
	ftdm_channel_t *ftdmchan = sngisdn_info->ftdmchan;
	sngisdn_span_data_t *signal_data = (sngisdn_span_data_t*) ftdmchan->span->signal_data;	

	ftdm_mutex_lock(ftdmchan->mutex);
	if (ftdmchan->state == FTDM_CHANNEL_STATE_GET_CALLERID) {
		ftdm_log_chan(ftdmchan, FTDM_LOG_INFO, "Facility timeout reached proceeding with call (suId:%d suInstId:%u spInstId:%u)\n",
					  signal_data->cc_id, sngisdn_info->spInstId, sngisdn_info->suInstId);
		
		ftdm_set_state(ftdmchan, FTDM_CHANNEL_STATE_RING);
	}
	
	ftdm_mutex_unlock(ftdmchan->mutex);
	return;
}

ftdm_status_t sngisdn_check_free_ids(void)
{
	unsigned i;
	unsigned j;
	ftdm_log(FTDM_LOG_INFO, "Checking suInstId's\n");
	for(j=1;j<=MAX_VARIANTS;j++) {
		if (g_sngisdn_data.ccs[j].config_done) {
			for(i=1;i<MAX_INSTID;i++) {
				if (g_sngisdn_data.ccs[j].active_suInstIds[i] != NULL) {
					ftdm_log(FTDM_LOG_INFO, "suId:%u suInstId:%u is not free\n", j, i);
					

				}
			}
		}
	}

	ftdm_log(FTDM_LOG_INFO, "Checking spInstId's\n");
	for(j=1;j<=MAX_VARIANTS;j++) {
		if (g_sngisdn_data.ccs[j].config_done) {
			for(i=1;i<MAX_INSTID;i++) {
				if (g_sngisdn_data.ccs[j].active_spInstIds[i] != NULL) {
					ftdm_log(FTDM_LOG_INFO, "suId:%u spInstId:%u is not free\n", j, i);
					

				}
			}
		}
	}
	ftdm_log(FTDM_LOG_INFO, "Checking ID's done\n");
	return FTDM_SUCCESS;
}

void get_memory_info(void)
{
	U32 availmen = 0;
	SRegInfoShow(S_REG, &availmen);
	return;
}

uint8_t sngisdn_get_infoTranCap_from_stack(ftdm_bearer_cap_t bearer_capability)
{
	switch(bearer_capability) {
	case FTDM_BEARER_CAP_SPEECH:
		return IN_ITC_SPEECH;
	case FTDM_BEARER_CAP_64K_UNRESTRICTED:
		return IN_ITC_UNRDIG;
	case FTDM_BEARER_CAP_3_1KHZ_AUDIO:
		return IN_ITC_A31KHZ;
	case FTDM_BEARER_CAP_INVALID:
		return IN_ITC_SPEECH;
		/* Do not put a default case here, so we can see compile warnings if we have unhandled cases */
	}
	return FTDM_BEARER_CAP_SPEECH;
}

uint8_t sngisdn_get_usrInfoLyr1Prot_from_stack(ftdm_user_layer1_prot_t layer1_prot)
{
	switch(layer1_prot) {
	case FTDM_USER_LAYER1_PROT_V110:
		return IN_UIL1_CCITTV110;
	case FTDM_USER_LAYER1_PROT_ULAW:
		return IN_UIL1_G711ULAW;
	case FTDM_USER_LAYER1_PROT_ALAW:
		return IN_UIL1_G711ALAW;
	case FTDM_USER_LAYER1_PROT_INVALID:
		return IN_UIL1_G711ULAW;
	/* Do not put a default case here, so we can see compile warnings if we have unhandled cases */
	}
	return IN_UIL1_G711ULAW;
}

ftdm_bearer_cap_t sngisdn_get_infoTranCap_from_user(uint8_t bearer_capability)
{
	switch(bearer_capability) {
	case IN_ITC_SPEECH:
		return FTDM_BEARER_CAP_SPEECH;
		
	case IN_ITC_UNRDIG:
		return FTDM_BEARER_CAP_64K_UNRESTRICTED;
		
	case IN_ITC_A31KHZ:
		return FTDM_BEARER_CAP_3_1KHZ_AUDIO;

	default:
		return FTDM_BEARER_CAP_SPEECH;
	}
	return FTDM_BEARER_CAP_SPEECH;
}

ftdm_user_layer1_prot_t sngisdn_get_usrInfoLyr1Prot_from_user(uint8_t layer1_prot)
{
	switch(layer1_prot) {
	case IN_UIL1_CCITTV110:
		return FTDM_USER_LAYER1_PROT_V110;
	case IN_UIL1_G711ULAW:
		return FTDM_USER_LAYER1_PROT_ULAW;
	case IN_UIL1_G711ALAW:
		return IN_UIL1_G711ALAW;
	default:
		return FTDM_USER_LAYER1_PROT_ULAW;
	}
	return FTDM_USER_LAYER1_PROT_ULAW;
}

void sngisdn_print_phy_stats(ftdm_stream_handle_t *stream, ftdm_span_t *span)
{
	L1Mngmt sts;
	sngisdn_span_data_t *signal_data = (sngisdn_span_data_t*)span->signal_data;

	memset(&sts, 0, sizeof(sts));
	sng_isdn_phy_stats(signal_data->link_id , &sts);

	stream->write_function(stream, "\n---------------------------------------------------------------------\n");
	stream->write_function(stream, "   Span:%s", span->name);
	stream->write_function(stream, "\n---------------------------------------------------------------------\n");
	stream->write_function(stream, "   Performance Counters");
	stream->write_function(stream, "\n---------------------------------------------------------------------\n");
	stream->write_function(stream, "RX Packets:\t%u\tTX Packets:\t%u\tEvents:%u\n", sts.t.sts.rx_packets, sts.t.sts.tx_packets, sts.t.sts.rx_events);
	stream->write_function(stream, "RX Bytes:\t%u\tTX Bytes:\t%u\n\n", sts.t.sts.rx_bytes, sts.t.sts.tx_bytes);
	stream->write_function(stream, "TX Queue:\t%u/%u\tRX Queue:\t%u/%u\tEvents Queue:\t%u/%u\n",
							sts.t.sts.num_frames_in_tx_queue,sts.t.sts.tx_queue_len,
							sts.t.sts.num_frames_in_rx_queue, sts.t.sts.rx_queue_len,
							sts.t.sts.rx_events_in_queue, sts.t.sts.event_queue_len);
	
	stream->write_function(stream, "\n---------------------------------------------------------------------\n");
	stream->write_function(stream, "   Errors");
	stream->write_function(stream, "\n---------------------------------------------------------------------\n");
	stream->write_function(stream, "RX Errors:\t%u\tTX Errors:\t%u\n", sts.t.sts.rx_errors, sts.t.sts.tx_errors);
	stream->write_function(stream, "RX Dropped:\t%u\tTX Dropped:\t%u\tEvents Dropped:\t%u\n", sts.t.sts.rx_dropped, sts.t.sts.tx_dropped,sts.t.sts.rx_events_dropped);


	stream->write_function(stream, "\n---------------------------------------------------------------------\n");
	stream->write_function(stream, "   RX Errors Details");
	stream->write_function(stream, "\n---------------------------------------------------------------------\n");
	stream->write_function(stream, "CRC:\t\t%u\tFrame:\t\t%u\tOverruns:\t%u\n", sts.t.sts.rx_crc_errors, sts.t.sts.rx_frame_errors, sts.t.sts.rx_over_errors);
	stream->write_function(stream, "Fifo:\t\t%u\tAborts:\t\t%u\tMissed:\t\t%u\n", sts.t.sts.rx_fifo_errors, sts.t.sts.rx_hdlc_abort_counter, sts.t.sts.rx_missed_errors);
	stream->write_function(stream, "Length:\t\t%u\n", sts.t.sts.rx_length_errors);

	stream->write_function(stream, "\n---------------------------------------------------------------------\n");
	stream->write_function(stream, "   TX Errors Details");
	stream->write_function(stream, "\n---------------------------------------------------------------------\n");
	stream->write_function(stream, "Aborted:\t%u\tFifo:\t\t%u\tCarrier:\t%u\n", sts.t.sts.tx_aborted_errors, sts.t.sts.tx_fifo_errors, sts.t.sts.tx_carrier_errors);
	return;
}


void sngisdn_print_span(ftdm_stream_handle_t *stream, ftdm_span_t *span)
{
	ftdm_signaling_status_t sigstatus;
	ftdm_alarm_flag_t alarmbits;
	ftdm_channel_t *fchan;
	alarmbits = FTDM_ALARM_NONE;
	fchan = ftdm_span_get_channel(span, 1);
	if (fchan) {
		ftdm_channel_get_alarms(fchan, &alarmbits);
	}
			
	ftdm_span_get_sig_status(span, &sigstatus);
	stream->write_function(stream, "span:%s physical:%s signalling:%s\n",
										span->name, alarmbits ? "ALARMED" : "OK",
										ftdm_signaling_status2str(sigstatus));
	return;
}

void sngisdn_print_spans(ftdm_stream_handle_t *stream)
{
	int i;	
	for(i=1;i<=MAX_L1_LINKS;i++) {		
		if (g_sngisdn_data.spans[i]) {
			sngisdn_print_span(stream, g_sngisdn_data.spans[i]->ftdm_span);
		}
	}
	return;
}

/* For Emacs:
 * Local Variables:
 * mode:c
 * indent-tabs-mode:t
 * tab-width:4
 * c-basic-offset:4
 * End:
 * For VIM:
 * vim:set softtabstop=4 shiftwidth=4 tabstop=4:
 */

/******************************************************************************/<|MERGE_RESOLUTION|>--- conflicted
+++ resolved
@@ -692,11 +692,6 @@
 {
 	int len;
 	ftdm_caller_data_t *caller_data = &ftdmchan->caller_data;
-<<<<<<< HEAD
-	
-=======
-
->>>>>>> 8c057921
 	if (caller_data->raw_data_len > 0 && caller_data->raw_data[0] == SNGISDN_Q931_FACILITY_IE_ID) {
 		len = caller_data->raw_data[1];
 		memcpy(data, &caller_data->raw_data[2], len);
