/*
 * Copyright (c) 2010, Sangoma Technologies 
 * David Yat Sin <davidy@sangoma.com>
 * All rights reserved.
 *
 * Redistribution and use in source and binary forms, with or without
 * modification, are permitted provided that the following conditions
 * are met:
 *
 * * Redistributions of source code must retain the above copyright
 * notice, this list of conditions and the following disclaimer.
 *
 * * Redistributions in binary form must reproduce the above copyright
 * notice, this list of conditions and the following disclaimer in the
 * documentation and/or other materials provided with the distribution.
 *
 * * Neither the name of the original author; nor the names of any contributors
 * may be used to endorse or promote products derived from this software
 * without specific prior written permission.
 *
 *
 * THIS SOFTWARE IS PROVIDED BY THE COPYRIGHT HOLDERS AND CONTRIBUTORS
 * "AS IS" AND ANY EXPRESS OR IMPLIED WARRANTIES, INCLUDING, BUT NOT
 * LIMITED TO, THE IMPLIED WARRANTIES OF MERCHANTABILITY AND FITNESS FOR
 * A PARTICULAR PURPOSE ARE DISCLAIMED.  IN NO EVENT SHALL THE COPYRIGHT OWNER
 * OR CONTRIBUTORS BE LIABLE FOR ANY DIRECT, INDIRECT, INCIDENTAL, SPECIAL,
 * EXEMPLARY, OR CONSEQUENTIAL DAMAGES (INCLUDING, BUT NOT LIMITED TO,
 * PROCUREMENT OF SUBSTITUTE GOODS OR SERVICES; LOSS OF USE, DATA, OR
 * PROFITS; OR BUSINESS INTERRUPTION) HOWEVER CAUSED AND ON ANY THEORY OF
 * LIABILITY, WHETHER IN CONTRACT, STRICT LIABILITY, OR TORT (INCLUDING
 * NEGLIGENCE OR OTHERWISE) ARISING IN ANY WAY OUT OF THE USE OF THIS
 * SOFTWARE, EVEN IF ADVISED OF THE POSSIBILITY OF SUCH DAMAGE.
 */

#include "ftmod_sangoma_isdn.h"

extern ftdm_sngisdn_data_t	g_sngisdn_data;

uint8_t sng_isdn_stack_switchtype(sngisdn_switchtype_t switchtype);

ftdm_status_t sngisdn_cfg_phy(ftdm_span_t *span);
ftdm_status_t sngisdn_cfg_q921(ftdm_span_t *span);
ftdm_status_t sngisdn_cfg_q931(ftdm_span_t *span);
ftdm_status_t sngisdn_cfg_cc(ftdm_span_t *span);

ftdm_status_t sngisdn_stack_cfg_phy_gen(void);
ftdm_status_t sngisdn_stack_cfg_q921_gen(void);
ftdm_status_t sngisdn_stack_cfg_q931_gen(void);
ftdm_status_t sngisdn_stack_cfg_cc_gen(void);


ftdm_status_t sngisdn_stack_cfg_phy_psap(ftdm_span_t *span);
ftdm_status_t sngisdn_stack_cfg_q921_msap(ftdm_span_t *span);
ftdm_status_t sngisdn_stack_cfg_q921_dlsap(ftdm_span_t *span, uint8_t management);
ftdm_status_t sngisdn_stack_cfg_q931_tsap(ftdm_span_t *span);
ftdm_status_t sngisdn_stack_cfg_q931_dlsap(ftdm_span_t *span);
ftdm_status_t sngisdn_stack_cfg_q931_lce(ftdm_span_t *span);

ftdm_status_t sngisdn_stack_cfg_cc_sap(ftdm_span_t *span);

ftdm_status_t sngisdn_stack_cfg(ftdm_span_t *span)
{
	sngisdn_span_data_t *signal_data = (sngisdn_span_data_t*)span->signal_data;

	if (!g_sngisdn_data.gen_config_done) {
		g_sngisdn_data.gen_config_done = 1;
		ftdm_log(FTDM_LOG_DEBUG, "Starting general stack configuration\n");
		if(sngisdn_stack_cfg_phy_gen()!= FTDM_SUCCESS) {
			ftdm_log(FTDM_LOG_CRIT, "Failed general physical configuration\n");
			return FTDM_FAIL;
		}
		ftdm_log(FTDM_LOG_DEBUG, "General stack physical done\n");
	
		if(sngisdn_stack_cfg_q921_gen()!= FTDM_SUCCESS) {
			ftdm_log(FTDM_LOG_CRIT, "Failed general q921 configuration\n");
			return FTDM_FAIL;
		}
		ftdm_log(FTDM_LOG_DEBUG, "General stack q921 done\n");

		if(sngisdn_stack_cfg_q931_gen()!= FTDM_SUCCESS) {
			ftdm_log(FTDM_LOG_CRIT, "Failed general q921 configuration\n");
			return FTDM_FAIL;
		}
		ftdm_log(FTDM_LOG_DEBUG, "General stack q931 done\n");

		if(sngisdn_stack_cfg_cc_gen()!= FTDM_SUCCESS) {
			ftdm_log(FTDM_LOG_CRIT, "Failed general CC configuration\n");
			return FTDM_FAIL;
		}
		ftdm_log(FTDM_LOG_DEBUG, "General stack CC done\n");
		ftdm_log(FTDM_LOG_INFO, "General stack configuration done\n");
	}

	/* TODO: for NFAS, should only call these function for spans with d-chans */
	if (sngisdn_stack_cfg_phy_psap(span) != FTDM_SUCCESS) {
		ftdm_log(FTDM_LOG_ERROR, "%s:phy_psap configuration failed\n", span->name);
		return FTDM_FAIL;
	}
	ftdm_log(FTDM_LOG_DEBUG, "%s:phy_psap configuration done\n", span->name);

	if (sngisdn_stack_cfg_q921_msap(span) != FTDM_SUCCESS) {
		ftdm_log(FTDM_LOG_ERROR, "%s:q921_msap configuration failed\n", span->name);
		return FTDM_FAIL;
	}
	ftdm_log(FTDM_LOG_DEBUG, "%s:q921_msap configuration done\n", span->name);

	if (sngisdn_stack_cfg_q921_dlsap(span, 0) != FTDM_SUCCESS) {
		ftdm_log(FTDM_LOG_ERROR, "%s:q921_dlsap configuration failed\n", span->name);
		return FTDM_FAIL;
	}
	ftdm_log(FTDM_LOG_DEBUG, "%s:q921_dlsap configuration done\n", span->name);

	if (span->trunk_type == FTDM_TRUNK_BRI_PTMP) {
		if (sngisdn_stack_cfg_q921_dlsap(span, 1) != FTDM_SUCCESS) {
			ftdm_log(FTDM_LOG_ERROR, "%s:q921_dlsap management configuration failed\n", span->name);
			return FTDM_FAIL;
		}
		ftdm_log(FTDM_LOG_DEBUG, "%s:q921_dlsap management configuration done\n", span->name);
	}
	

	if (sngisdn_stack_cfg_q931_dlsap(span) != FTDM_SUCCESS) {
		ftdm_log(FTDM_LOG_ERROR, "%s:q931_dlsap configuration failed\n", span->name);
		return FTDM_FAIL;
	}
	ftdm_log(FTDM_LOG_DEBUG, "%s:q931_dlsap configuration done\n", span->name);

	if (sngisdn_stack_cfg_q931_lce(span) != FTDM_SUCCESS) {
		ftdm_log(FTDM_LOG_ERROR, "%s:q931_lce configuration failed\n", span->name);
		return FTDM_FAIL;
	}
	ftdm_log(FTDM_LOG_DEBUG, "%s:q931_lce configuration done\n", span->name);

	if (!g_sngisdn_data.ccs[signal_data->cc_id].config_done) {
		g_sngisdn_data.ccs[signal_data->cc_id].config_done = 1;
		/* if BRI, need to configure dlsap_mgmt */
		if (sngisdn_stack_cfg_q931_tsap(span) != FTDM_SUCCESS) {
			ftdm_log(FTDM_LOG_ERROR, "%s:q931_tsap configuration failed\n", span->name);
			return FTDM_FAIL;
		}
		ftdm_log(FTDM_LOG_DEBUG, "%s:q931_tsap configuration done\n", span->name);

		if (sngisdn_stack_cfg_cc_sap(span) != FTDM_SUCCESS) {
			ftdm_log(FTDM_LOG_ERROR, "%s:cc_sap configuration failed\n", span->name);
			return FTDM_FAIL;
		}
		ftdm_log(FTDM_LOG_DEBUG, "%s:cc_sap configuration done\n", span->name);
	}

	ftdm_log(FTDM_LOG_INFO, "%s:stack configuration done\n", span->name);
	return FTDM_SUCCESS;
}



ftdm_status_t sngisdn_stack_cfg_phy_gen(void)
{
	/*local variables*/
	L1Mngmt     cfg;    /*configuration structure*/
	Pst         pst;    /*post structure*/

	/* initalize the post structure */
	stack_pst_init(&pst);

	/* insert the destination Entity */
	pst.dstEnt = ENTL1;

	/*clear the configuration structure*/
	memset(&cfg, 0, sizeof(cfg));

	/*fill in some general sections of the header*/
	stack_hdr_init(&cfg.hdr);

	/*fill in the specific fields of the header*/
	cfg.hdr.msgType     = TCFG;
	cfg.hdr.entId.ent   = ENTL1;
	cfg.hdr.entId.inst  = S_INST;
	cfg.hdr.elmId.elmnt = STGEN;

	stack_pst_init(&cfg.t.cfg.s.l1Gen.sm );
	cfg.t.cfg.s.l1Gen.sm.srcEnt     = ENTL1;
	cfg.t.cfg.s.l1Gen.sm.dstEnt     = ENTSM;

	cfg.t.cfg.s.l1Gen.nmbLnks       = MAX_L1_LINKS;
	cfg.t.cfg.s.l1Gen.poolTrUpper   = POOL_UP_TR;        /* upper pool threshold */
	cfg.t.cfg.s.l1Gen.poolTrLower   = POOL_LW_TR;        /* lower pool threshold */

	if (sng_isdn_phy_config(&pst, &cfg)) {
		return FTDM_FAIL;
	}
	return FTDM_SUCCESS;
}

ftdm_status_t sngisdn_stack_cfg_phy_psap(ftdm_span_t *span)
{	
	L1Mngmt				cfg;
	Pst					pst;

	sngisdn_span_data_t *signal_data = (sngisdn_span_data_t*)span->signal_data;

	/* initalize the post structure */
	stack_pst_init(&pst);

	/* insert the destination Entity */
	pst.dstEnt = ENTL1;

	/*clear the configuration structure*/
	memset(&cfg, 0, sizeof(cfg));

	/*fill in some general sections of the header*/
	stack_hdr_init(&cfg.hdr);

	/*fill in the specific fields of the header*/
	cfg.hdr.msgType     = TCFG;
	cfg.hdr.entId.ent   = ENTL1;
	cfg.hdr.entId.inst  = S_INST;
	cfg.hdr.elmId.elmnt = STPSAP;

	cfg.hdr.elmId.elmntInst1    = signal_data->dchan_id;

	if (!signal_data->dchan) {
		ftdm_log(FTDM_LOG_ERROR, "%s:No d-channels specified\n", span->name);
		return FTDM_FAIL;
	}

	cfg.t.cfg.s.l1PSAP.sockfd = (int32_t)signal_data->dchan->sockfd;

	switch(span->trunk_type) {
		case FTDM_TRUNK_E1:
			cfg.t.cfg.s.l1PSAP.type = SNG_L1_TYPE_PRI;
			break;
		case FTDM_TRUNK_T1:
		case FTDM_TRUNK_J1:
			cfg.t.cfg.s.l1PSAP.type = SNG_L1_TYPE_PRI;
			break;
		case FTDM_TRUNK_BRI:
		case FTDM_TRUNK_BRI_PTMP:
			cfg.t.cfg.s.l1PSAP.type = SNG_L1_TYPE_BRI;
			break;
		default:
			ftdm_log(FTDM_LOG_ERROR, "%s:Unsupported trunk type %d\n", span->name, span->trunk_type);
			return FTDM_FAIL;
	}

	cfg.t.cfg.s.l1PSAP.spId		= signal_data->dchan_id;

	if (sng_isdn_phy_config(&pst, &cfg)) {
		return FTDM_FAIL;
	}
	return FTDM_SUCCESS;
}


ftdm_status_t sngisdn_stack_cfg_q921_gen(void)
{
	BdMngmt cfg;
	Pst     pst;

	/* initalize the post structure */
	stack_pst_init(&pst);
	/* insert the destination Entity */
	pst.dstEnt = ENTLD;

	/*clear the configuration structure*/
	memset(&cfg, 0, sizeof(cfg));
	/*fill in some general sections of the header*/
	stack_hdr_init(&cfg.hdr);

	cfg.hdr.msgType     = TCFG;
	cfg.hdr.entId.ent   = ENTLD;
	cfg.hdr.entId.inst  = S_INST;
	cfg.hdr.elmId.elmnt = STGEN;
	/* fill in the Gen Conf structures internal pst struct */

	stack_pst_init(&cfg.t.cfg.s.bdGen.sm);

	cfg.t.cfg.s.bdGen.sm.dstEnt    = ENTSM;         /* entity */
	
	cfg.t.cfg.s.bdGen.nmbPLnks = 	MAX_L1_LINKS+1;
	cfg.t.cfg.s.bdGen.nmbLDLnks =	MAX_L1_LINKS+1; /* Not used in LAPD */
	cfg.t.cfg.s.bdGen.nmbDLCs = MAX_L1_LINKS+1;
	cfg.t.cfg.s.bdGen.nmbDLCs = MAX_TEIS_PER_LINK*(MAX_L1_LINKS+1);
	cfg.t.cfg.s.bdGen.nmbASPLnks = MAX_L1_LINKS+1;

#ifdef LAPD_3_4
	cfg.t.cfg.s.bdGen.timeRes     = 100;      /* timer resolution = 1 sec */
#endif
	cfg.t.cfg.s.bdGen.poolTrUpper   = 2;        /* upper pool threshold */
	cfg.t.cfg.s.bdGen.poolTrLower   = 1;        /* lower pool threshold */

	if (sng_isdn_q921_config(&pst, &cfg)) {
		return FTDM_FAIL;
	}
	return FTDM_SUCCESS;
}

ftdm_status_t sngisdn_stack_cfg_q921_msap(ftdm_span_t *span)
{
	BdMngmt cfg;
	Pst     pst;

	sngisdn_span_data_t *signal_data = (sngisdn_span_data_t*)span->signal_data;

	/* initalize the post structure */
	stack_pst_init(&pst);
	/* insert the destination Entity */
	pst.dstEnt = ENTLD;

	/*clear the configuration structure*/
	memset(&cfg, 0, sizeof(cfg));
	/*fill in some general sections of the header*/
	stack_hdr_init(&cfg.hdr);

	cfg.hdr.msgType     = TCFG;
	cfg.hdr.entId.ent   = ENTLD;
	cfg.hdr.entId.inst  = S_INST;
	cfg.hdr.elmId.elmnt = STMSAP;

	cfg.t.cfg.s.bdMSAP.lnkNmb      = signal_data->dchan_id;

	cfg.t.cfg.s.bdMSAP.maxOutsFrms = 24;            /* MAC window */
	cfg.t.cfg.s.bdMSAP.tQUpperTrs  = 32;           /* Tx Queue Upper Threshold */
	cfg.t.cfg.s.bdMSAP.tQLowerTrs  = 24;            /* Tx Queue Lower Threshold */
	cfg.t.cfg.s.bdMSAP.selector    = 0;       /* Selector 0 */
	/* TODO: check if bdMSAP parameters can be initialized by calling stack_pst_init */
	cfg.t.cfg.s.bdMSAP.mem.region  = S_REG;       /* Memory region */
	cfg.t.cfg.s.bdMSAP.mem.pool    = S_POOL;      /* Memory pool */
	cfg.t.cfg.s.bdMSAP.prior       = PRIOR0;            /* Priority */
	cfg.t.cfg.s.bdMSAP.route       = RTESPEC;            /* Route */
	cfg.t.cfg.s.bdMSAP.dstProcId   = SFndProcId(); /* destination proc id */
	cfg.t.cfg.s.bdMSAP.dstEnt      = ENTL1;        /* entity */
	cfg.t.cfg.s.bdMSAP.dstInst     = S_INST;      /* instance */
	cfg.t.cfg.s.bdMSAP.t201Tmr     = 1;            /* T201 - should be equal to t200Tmr */
	cfg.t.cfg.s.bdMSAP.t202Tmr     = 2;          /* T202 */
	cfg.t.cfg.s.bdMSAP.bndRetryCnt = 2;            /* bind retry counter */
	cfg.t.cfg.s.bdMSAP.tIntTmr     = 200;          /* bind retry timer */
	cfg.t.cfg.s.bdMSAP.n202        = 3;            /* N202 */
	cfg.t.cfg.s.bdMSAP.lowTei      = 64;         /* Lowest dynamic TEI */

	if (span->trunk_type == FTDM_TRUNK_BRI_PTMP &&
		signal_data->signalling == SNGISDN_SIGNALING_NET) {
		cfg.t.cfg.s.bdMSAP.kpL1Up      = FALSE;        /* flag to keep l1 up or not */
	} else {
		cfg.t.cfg.s.bdMSAP.kpL1Up      = TRUE;        /* flag to keep l1 up or not */
	}

	switch(signal_data->switchtype) {
		case SNGISDN_SWITCH_NI2:
		case SNGISDN_SWITCH_5ESS:
		case SNGISDN_SWITCH_4ESS:
		case SNGISDN_SWITCH_DMS100:
			cfg.t.cfg.s.bdMSAP.type = SW_NI2;
			break;
		case SNGISDN_SWITCH_INSNET:
			cfg.t.cfg.s.bdMSAP.type = SW_CCITT;
			break;
		case SNGISDN_SWITCH_EUROISDN:
		case SNGISDN_SWITCH_QSIG:
			cfg.t.cfg.s.bdMSAP.type = SW_ETSI;
			break;
	}

	if (span->trunk_type == FTDM_TRUNK_BRI_PTMP) {
		cfg.t.cfg.s.bdMSAP.teiChkTmr   = 20;         /* Tei check timer */
	} else {
		cfg.t.cfg.s.bdMSAP.teiChkTmr   = 0;         /* Tei check timer */
	}

	if (signal_data->signalling == SNGISDN_SIGNALING_NET) {
		cfg.t.cfg.s.bdMSAP.logInt      = 1;         /* logical interface = 0 = user, 1= network */
		cfg.t.cfg.s.bdMSAP.setUpArb    = PASSIVE;       /* set up arbitration */
	} else {
		cfg.t.cfg.s.bdMSAP.logInt      = 0;         /* logical interface = 0 = user, 1= network */
		cfg.t.cfg.s.bdMSAP.setUpArb    = ACTIVE;       /* set up arbitration */
	}

	/* Overwrite setUpArb value if user forced it */
	if (signal_data->setup_arb == SNGISDN_OPT_TRUE) {
		cfg.t.cfg.s.bdMSAP.setUpArb    = ACTIVE;
	} else if (signal_data->setup_arb == SNGISDN_OPT_FALSE) {
		cfg.t.cfg.s.bdMSAP.setUpArb    = PASSIVE;
	}

	if (sng_isdn_q921_config(&pst, &cfg)) {
		return FTDM_FAIL;
	}
	return FTDM_SUCCESS;
}

ftdm_status_t sngisdn_stack_cfg_q921_dlsap(ftdm_span_t *span, uint8_t management)
{
	BdMngmt cfg;
	Pst     pst;

	sngisdn_span_data_t *signal_data = (sngisdn_span_data_t*)span->signal_data;
	/* initalize the post structure */
	stack_pst_init(&pst);
	/* insert the destination Entity */
	pst.dstEnt = ENTLD;

	/*clear the configuration structure*/
	memset(&cfg, 0, sizeof(cfg));
	/*fill in some general sections of the header*/
	stack_hdr_init(&cfg.hdr);

	/*fill in the specific fields of the header*/
	cfg.hdr.msgType     = TCFG;
	cfg.hdr.entId.ent   = ENTLD;
	cfg.hdr.entId.inst  = S_INST;
	cfg.hdr.elmId.elmnt = STDLSAP;

	cfg.t.cfg.s.bdDLSAP.lnkNmb		= signal_data->dchan_id;

	cfg.t.cfg.s.bdDLSAP.n201		= 1028;          	/* n201 */
	if (span->trunk_type == FTDM_TRUNK_BRI_PTMP ||
		span->trunk_type == FTDM_TRUNK_BRI) {

		cfg.t.cfg.s.bdDLSAP.k			= 1;				/* Based on q.921 recommendations */
	} else {
		cfg.t.cfg.s.bdDLSAP.k			= 7;             	/* k */
	}

	cfg.t.cfg.s.bdDLSAP.n200		= 3;             	/* n200 */
	cfg.t.cfg.s.bdDLSAP.congTmr		= 300;           	/* congestion timer */
	cfg.t.cfg.s.bdDLSAP.t200Tmr		= 3;				/* t1 changed from 25 */
	cfg.t.cfg.s.bdDLSAP.t203Tmr		= 10;				/* t3 changed from 50 */
	cfg.t.cfg.s.bdDLSAP.mod			= 128;           	/* modulo */
	cfg.t.cfg.s.bdDLSAP.selector	= 0;				/* Selector 0 */
	cfg.t.cfg.s.bdDLSAP.mem.region	= S_REG;			/* Memory region */
	cfg.t.cfg.s.bdDLSAP.mem.pool	= S_POOL;			/* Memory pool */
	cfg.t.cfg.s.bdDLSAP.prior		= PRIOR0;			/* Priority */
	cfg.t.cfg.s.bdDLSAP.route		= RTESPEC;			/* Route */

	if (management) {
		cfg.t.cfg.s.bdDLSAP.sapi     = MNGMT_SAPI;
		cfg.t.cfg.s.bdDLSAP.teiAss     = NON_AUTOMATIC; /* static tei assignment */
		cfg.t.cfg.s.bdDLSAP.noOfDlc = 1;
		cfg.t.cfg.s.bdDLSAP.tei[0]  = 0x7f;
	} else {
		cfg.t.cfg.s.bdDLSAP.sapi  = Q930_SAPI;
		if (span->trunk_type == FTDM_TRUNK_BRI_PTMP) {
			if (signal_data->signalling == SNGISDN_SIGNALING_NET) {
				cfg.t.cfg.s.bdDLSAP.teiAss  = AUTOMATIC;
				cfg.t.cfg.s.bdDLSAP.noOfDlc = 8;

				cfg.t.cfg.s.bdDLSAP.tei[0]  = 64;
				cfg.t.cfg.s.bdDLSAP.tei[1]  = 65;
				cfg.t.cfg.s.bdDLSAP.tei[2]  = 66;
				cfg.t.cfg.s.bdDLSAP.tei[3]  = 67;
				cfg.t.cfg.s.bdDLSAP.tei[4]  = 68;
				cfg.t.cfg.s.bdDLSAP.tei[5]  = 69;
				cfg.t.cfg.s.bdDLSAP.tei[6]  = 70;
				cfg.t.cfg.s.bdDLSAP.tei[7]  = 71;
			} else {
				cfg.t.cfg.s.bdDLSAP.teiAss  = AUTOMATIC;
				cfg.t.cfg.s.bdDLSAP.noOfDlc = 1;
			}
		} else {
			/* Point to point configs */
			cfg.t.cfg.s.bdDLSAP.teiAss    = NON_AUTOMATIC;
			cfg.t.cfg.s.bdDLSAP.noOfDlc   = 1;
			cfg.t.cfg.s.bdDLSAP.tei[0]    = signal_data->tei;
		}
	}

	if (sng_isdn_q921_config(&pst, &cfg)) {
		return FTDM_FAIL;
	}
	return FTDM_SUCCESS;
}

ftdm_status_t sngisdn_stack_cfg_q931_gen(void)
{
	InMngmt cfg;
	Pst     pst;

	/* initalize the post structure */
	stack_pst_init(&pst);

	/* insert the destination Entity */
	pst.dstEnt = ENTIN;

	/*clear the configuration structure*/
	memset(&cfg, 0, sizeof(cfg));

	/*fill in some general sections of the header*/
	stack_hdr_init(&cfg.hdr);

	/*fill in the specific fields of the header*/
	cfg.hdr.msgType     = TCFG;
	cfg.hdr.entId.ent   = ENTIN;
	cfg.hdr.entId.inst  = S_INST;
	cfg.hdr.elmId.elmnt = STGEN;

	/* fill in the Gen Conf structures internal pst struct */
	stack_pst_init(&cfg.t.cfg.s.inGen.sm);

	cfg.t.cfg.s.inGen.nmbSaps = MAX_VARIANTS+1;			/* Total number of variants supported */

	cfg.t.cfg.s.inGen.nmbLnks = MAX_L1_LINKS+1;			/* number of Data Link SAPs */
	cfg.t.cfg.s.inGen.nmbSigLnks = MAX_L1_LINKS+1;

	/* number of CESs */
	cfg.t.cfg.s.inGen.nmbCes = (MAX_L1_LINKS+1)*MAX_NUM_CES_PER_LINK;
	/* number of global Call References can have 2 per channel when using HOLD/RESUME */
	cfg.t.cfg.s.inGen.nmbCalRef = MAX_NUM_CALLS;
	/* number of bearer channels */
	cfg.t.cfg.s.inGen.nmbBearer = NUM_E1_CHANNELS_PER_SPAN*(MAX_L1_LINKS+1);
	/* maximum number of routing entries */
	cfg.t.cfg.s.inGen.nmbRouts = 0;
	/* number of profiles */
	cfg.t.cfg.s.inGen.nmbProfiles = 0;
	/* upper pool threshold */
	cfg.t.cfg.s.inGen.poolTrUpper = INGEN_POOL_UP_TR;
	/* time resolution */
	cfg.t.cfg.s.inGen.timeRes = 100; /* timer resolution = 1 sec */

	cfg.t.cfg.s.inGen.sm.dstEnt = ENTSM;

	if (sng_isdn_q931_config(&pst, &cfg)) {
		return FTDM_FAIL;
	}
	return FTDM_SUCCESS;
}

/* Link between CC and q931 */
ftdm_status_t sngisdn_stack_cfg_q931_tsap(ftdm_span_t *span)
{
	InMngmt cfg;
	Pst     pst;
	unsigned i;
	sngisdn_span_data_t *signal_data = (sngisdn_span_data_t*)span->signal_data;
	/* initalize the post structure */
	stack_pst_init(&pst);

	/* insert the destination Entity */
	pst.dstEnt = ENTIN;

	/*clear the configuration structure*/
	memset(&cfg, 0, sizeof(cfg));

	/*fill in some general sections of the header*/
	stack_hdr_init(&cfg.hdr);

	/*fill in the specific fields of the header*/
	cfg.hdr.msgType     = TCFG;
	cfg.hdr.entId.ent   = ENTIN;
	cfg.hdr.entId.inst  = S_INST;
	cfg.hdr.elmId.elmnt = STTSAP;

	cfg.t.cfg.s.inTSAP.sapId = signal_data->cc_id;

	cfg.t.cfg.s.inTSAP.prior = PRIOR0;
	cfg.t.cfg.s.inTSAP.route = RTESPEC;

	cfg.t.cfg.s.inTSAP.swtch = sng_isdn_stack_switchtype(signal_data->switchtype);
	cfg.t.cfg.s.inTSAP.useSubAdr = 0;						/* call routing on subaddress */
	cfg.t.cfg.s.inTSAP.adrPref = 0;							/* use of prefix for int'l calls */
	cfg.t.cfg.s.inTSAP.nmbPrefDig = 0;						/* number of digits used for prefix */

	for (i = 0; i < IN_MAXPREFDIG; i++)
		cfg.t.cfg.s.inTSAP.prefix[i] = 0;					/* address prefix */

	cfg.t.cfg.s.inTSAP.keyPad = 0;
	cfg.t.cfg.s.inTSAP.wcRout = 0;

	for (i = 0; i < ADRLEN; i++)
		cfg.t.cfg.s.inTSAP.wcMask[i] = 0;	/* address prefix */

	cfg.t.cfg.s.inTSAP.sidIns = FALSE;		/* SID insertion Flag */
	cfg.t.cfg.s.inTSAP.sid.length = 0;		/* SID */
	cfg.t.cfg.s.inTSAP.sidTon = 0;			/* SID Type of Number */
	cfg.t.cfg.s.inTSAP.sidNPlan = 0;		/* SID Numbering Plan */
	cfg.t.cfg.s.inTSAP.callId.len = 0;		/* Default Call Identity */
	cfg.t.cfg.s.inTSAP.minAdrDig = 0;		/* Minimum number of address digits */
	cfg.t.cfg.s.inTSAP.comptChck = FALSE;	/* Validate compatibility */
	cfg.t.cfg.s.inTSAP.nmbApplProf = 0;		/* Number of application profiles */
	cfg.t.cfg.s.inTSAP.profNmb[0] = 0;		/* Application profiles */
	cfg.t.cfg.s.inTSAP.mem.region = S_REG;
	cfg.t.cfg.s.inTSAP.mem.pool = S_POOL;
	cfg.t.cfg.s.inTSAP.selector = 0;


	if (sng_isdn_q931_config(&pst, &cfg)) {
		return FTDM_FAIL;
	}
	return FTDM_SUCCESS;
}

ftdm_status_t sngisdn_stack_cfg_q931_dlsap(ftdm_span_t *span)
{
	InMngmt cfg;
	Pst     pst;

	unsigned i;
	sngisdn_span_data_t *signal_data = (sngisdn_span_data_t*)span->signal_data;
	/* initalize the post structure */
	stack_pst_init(&pst);

	/* insert the destination Entity */
	pst.dstEnt = ENTIN;

	/*clear the configuration structure*/
	memset(&cfg, 0, sizeof(cfg));

	/*fill in some general sections of the header*/
	stack_hdr_init(&cfg.hdr);

	/*fill in the specific fields of the header*/
	cfg.hdr.msgType     = TCFG;
	cfg.hdr.entId.ent   = ENTIN;
	cfg.hdr.entId.inst  = S_INST;
	cfg.hdr.elmId.elmnt = STDLSAP;

	cfg.hdr.response.selector=0;

	cfg.t.cfg.s.inDLSAP.sapId = signal_data->dchan_id;
	cfg.t.cfg.s.inDLSAP.spId = signal_data->dchan_id;

	cfg.t.cfg.s.inDLSAP.swtch = sng_isdn_stack_switchtype(signal_data->switchtype);

	cfg.t.cfg.s.inDLSAP.n201 = 1024;
	cfg.t.cfg.s.inDLSAP.nmbRst = 2;
	cfg.t.cfg.s.inDLSAP.tCbCfg = TRUE;

	cfg.t.cfg.s.inDLSAP.tCbId = signal_data->cc_id;
	
	if (signal_data->facility == SNGISDN_OPT_TRUE) {
		cfg.t.cfg.s.inDLSAP.facilityHandling = IN_FACILITY_STANDRD;
	} else {
		cfg.t.cfg.s.inDLSAP.facilityHandling = 0;
	}

	/* TODO : NFAS configuration */
	cfg.t.cfg.s.inDLSAP.nfasInt = FALSE; /* pass this later */

	if (!cfg.t.cfg.s.inDLSAP.nfasInt) {
		cfg.t.cfg.s.inDLSAP.intId = 0;
		cfg.t.cfg.s.inDLSAP.sigInt = 0;
		cfg.t.cfg.s.inDLSAP.bupInt = 0;
		cfg.t.cfg.s.inDLSAP.nmbNfasInt = 0;
		cfg.t.cfg.s.inDLSAP.buIntPr = FALSE;

		for (i = 0; i < IN_MAX_NMB_INTRFS; i++)
			cfg.t.cfg.s.inDLSAP.ctldInt[i] = IN_INT_NOT_CFGD;

	} else {
		/* Need to get these parameters from NFAS */
		cfg.t.cfg.s.inDLSAP.intId = 0;
		cfg.t.cfg.s.inDLSAP.sigInt = 0;
		cfg.t.cfg.s.inDLSAP.bupInt = 1;
		cfg.t.cfg.s.inDLSAP.nmbNfasInt = 2;
		cfg.t.cfg.s.inDLSAP.buIntPr = 1;

		for (i = 0; i < IN_MAX_NMB_INTRFS; i++)
			cfg.t.cfg.s.inDLSAP.ctldInt[i] = IN_INT_NOT_CFGD;

		/* For primary and backup interfaces, need to initialize this array */
		cfg.t.cfg.s.inDLSAP.ctldInt[0] = 0; /* This is primary if for NFAS */
		cfg.t.cfg.s.inDLSAP.ctldInt[1] = 1;
	}

	cfg.t.cfg.s.inDLSAP.numRstInd = 255;
	cfg.t.cfg.s.inDLSAP.relOpt = TRUE;
#ifdef ISDN_SRV
	cfg.t.cfg.s.inDLSAP.bcas = FALSE;
	cfg.t.cfg.s.inDLSAP.maxBSrvCnt = 2;
	cfg.t.cfg.s.inDLSAP.maxDSrvCnt = 2;
#endif /* ISDN_SRV */

	if (signal_data->switchtype == SNGISDN_SWITCH_QSIG) {
		cfg.t.cfg.s.inDLSAP.ackOpt = TRUE;
		cfg.t.cfg.s.inDLSAP.intType = SYM_USER;
		cfg.t.cfg.s.inDLSAP.clrGlr = TRUE;			/* in case of glare, clear local call */
		cfg.t.cfg.s.inDLSAP.statEnqOpt = FALSE;
		cfg.t.cfg.s.inDLSAP.rstOpt = FALSE;
	} else {
		if (signal_data->signalling == SNGISDN_SIGNALING_NET) {
			cfg.t.cfg.s.inDLSAP.ackOpt = TRUE;
			cfg.t.cfg.s.inDLSAP.intType = NETWORK;
			cfg.t.cfg.s.inDLSAP.clrGlr = FALSE;			/* in case of glare, do not clear local call */
			cfg.t.cfg.s.inDLSAP.statEnqOpt = TRUE;

			if (signal_data->ftdm_span->trunk_type == FTDM_TRUNK_BRI_PTMP) {
				cfg.t.cfg.s.inDLSAP.rstOpt = FALSE;
			} else {
				cfg.t.cfg.s.inDLSAP.rstOpt = TRUE;
			}
		} else {
			cfg.t.cfg.s.inDLSAP.ackOpt = FALSE;
			cfg.t.cfg.s.inDLSAP.intType = USER;
			cfg.t.cfg.s.inDLSAP.clrGlr = TRUE;			/* in case of glare, clear local call */
			cfg.t.cfg.s.inDLSAP.statEnqOpt = FALSE;
			cfg.t.cfg.s.inDLSAP.rstOpt = FALSE;
		}
	}

	/* Override the restart options if user selected that option */
	if (signal_data->restart_opt != SNGISDN_OPT_DEFAULT) {
		if (signal_data->restart_opt == SNGISDN_OPT_TRUE) {
			cfg.t.cfg.s.inDLSAP.rstOpt = TRUE;
		} else {
			cfg.t.cfg.s.inDLSAP.rstOpt = FALSE;
		}
	}
	
	for (i = 0; i < IN_MAXBCHNL; i++)
	{
		cfg.t.cfg.s.inDLSAP.bProf[i].profNmb = 0;
		cfg.t.cfg.s.inDLSAP.bProf[i].valid = FALSE;
		cfg.t.cfg.s.inDLSAP.bProf[i].state = IN_PROV_AVAIL;
	}

	if (span->trunk_type == FTDM_TRUNK_BRI_PTMP &&
		signal_data->signalling == SNGISDN_SIGNALING_NET) {
		cfg.t.cfg.s.inDLSAP.nmbCes = MAX_NUM_CES_PER_LINK;
	} else {
		cfg.t.cfg.s.inDLSAP.nmbCes=1;
	}
	
	cfg.t.cfg.s.inDLSAP.useSubAdr = 0;       /* call routing on subaddress */
#ifdef SANGOMA_ISDN_CHAN_ID_INVERT_BIT
	if (signal_data->switchtype == SNGISDN_SWITCH_DMS100 &&
		g_sngisdn_data.chan_id_invert_extend_bit == SNGISDN_OPT_TRUE) {
		/* Since this feature is not standard, we modified Trillium to check 
		the useSubAdr field and remove the extended bit if this is set, this
		is a global configuration and once set, applies to all spans configured
		as DMS 100 */
		cfg.t.cfg.s.inDLSAP.useSubAdr = PRSNT_NODEF;
	}
#endif
	cfg.t.cfg.s.inDLSAP.adrPref = 0;         /* use of prefix for international calls */
	cfg.t.cfg.s.inDLSAP.nmbPrefDig = 0;      /* number of digits used for prefix */
	for (i = 0; i < IN_MAXPREFDIG; i++)
		cfg.t.cfg.s.inDLSAP.prefix[i] = 0;       /* address prefix */
	cfg.t.cfg.s.inDLSAP.keyPad = 0;
	cfg.t.cfg.s.inDLSAP.wcRout = 0;
	for (i = 0; i < ADRLEN; i++)
		cfg.t.cfg.s.inDLSAP.wcMask[i] = 0;       /* address prefix */

	cfg.t.cfg.s.inDLSAP.sidIns = FALSE;         /* SID insertion flag */
	cfg.t.cfg.s.inDLSAP.sid.length = 0;  				/* SID */
	cfg.t.cfg.s.inDLSAP.sidTon = 0;             /* SID Type of Number */
	cfg.t.cfg.s.inDLSAP.sidNPlan = 0;           /* SID Numbering Plan */
	cfg.t.cfg.s.inDLSAP.sidPresInd = FALSE;         /* SID Presentation Indicator */
	cfg.t.cfg.s.inDLSAP.minAdrDig = 0;          /* minimum number of address digits */
	cfg.t.cfg.s.inDLSAP.srvOpt = FALSE;
	cfg.t.cfg.s.inDLSAP.callId.len = 0;         /* default call id */
	cfg.t.cfg.s.inDLSAP.redirSubsc = FALSE;      /* subscription to call redirection */
	cfg.t.cfg.s.inDLSAP.redirAdr.eh.pres = NOTPRSNT; /* redirAdr Numbering Plan */
	cfg.t.cfg.s.inDLSAP.forwSubsc = FALSE;        /* programmed forwarding subscription */
	cfg.t.cfg.s.inDLSAP.cndSubsc = TRUE;         /* calling adddress delivery service subscription */
	
	cfg.t.cfg.s.inDLSAP.tmr.t301.enb = TRUE;
	cfg.t.cfg.s.inDLSAP.tmr.t301.val = 180;
	if (signal_data->timer_t301 > 0) {
		cfg.t.cfg.s.inDLSAP.tmr.t301.val = signal_data->timer_t301;
	}

	/* It looks like ETSI is the only variant that supports Overlap */
	if (signal_data->switchtype == SNGISDN_SWITCH_EUROISDN) {
		cfg.t.cfg.s.inDLSAP.tmr.t302.enb = TRUE;
		cfg.t.cfg.s.inDLSAP.tmr.t302.val = 15;
	} else {
		cfg.t.cfg.s.inDLSAP.tmr.t302.enb = FALSE;
		cfg.t.cfg.s.inDLSAP.tmr.t302.val = 0;
	}

	if (signal_data->timer_t302 > 0) {
		cfg.t.cfg.s.inDLSAP.tmr.t302.val = signal_data->timer_t302;
	}

	cfg.t.cfg.s.inDLSAP.tmr.t303.enb = TRUE;
	cfg.t.cfg.s.inDLSAP.tmr.t303.val = 4;

	if (signal_data->timer_t303 > 0) {
		cfg.t.cfg.s.inDLSAP.tmr.t303.val = signal_data->timer_t303;
	}
	
	cfg.t.cfg.s.inDLSAP.tmr.t304.enb = TRUE;
	cfg.t.cfg.s.inDLSAP.tmr.t304.val = 30;

	if (signal_data->timer_t304 > 0) {
		cfg.t.cfg.s.inDLSAP.tmr.t304.val = signal_data->timer_t304;
	}
	
	cfg.t.cfg.s.inDLSAP.tmr.t305.enb = TRUE;
	cfg.t.cfg.s.inDLSAP.tmr.t305.val = 30;

	if (signal_data->timer_t305 > 0) {
		cfg.t.cfg.s.inDLSAP.tmr.t305.val = signal_data->timer_t305;
	}
	
	cfg.t.cfg.s.inDLSAP.tmr.t306.enb = FALSE;
	cfg.t.cfg.s.inDLSAP.tmr.t306.val = 35;

	if (signal_data->timer_t306 > 0) {
		cfg.t.cfg.s.inDLSAP.tmr.t306.val = signal_data->timer_t306;
	}
	
	cfg.t.cfg.s.inDLSAP.tmr.t307.enb = FALSE;
	cfg.t.cfg.s.inDLSAP.tmr.t307.val = 35;

	if (signal_data->timer_t307 > 0) {
		cfg.t.cfg.s.inDLSAP.tmr.t307.val = signal_data->timer_t307;
	}
	
	cfg.t.cfg.s.inDLSAP.tmr.t308.enb = TRUE;
	cfg.t.cfg.s.inDLSAP.tmr.t308.val = 4;
	cfg.t.cfg.s.inDLSAP.tmr.t310.enb = TRUE;
	cfg.t.cfg.s.inDLSAP.tmr.t310.val = 120;

	if (signal_data->timer_t308 > 0) {
		cfg.t.cfg.s.inDLSAP.tmr.t308.val = signal_data->timer_t308;
	}

	if (signal_data->signalling == SNGISDN_SIGNALING_NET) {
		cfg.t.cfg.s.inDLSAP.tmr.t312.enb = TRUE;
		cfg.t.cfg.s.inDLSAP.tmr.t312.val = cfg.t.cfg.s.inDLSAP.tmr.t303.val+2;
	} else {
		cfg.t.cfg.s.inDLSAP.tmr.t312.enb = FALSE;
	}

	if (signal_data->timer_t310 > 0) {
		cfg.t.cfg.s.inDLSAP.tmr.t310.val = signal_data->timer_t310;
	}

	if (signal_data->timer_t312 > 0) {
		cfg.t.cfg.s.inDLSAP.tmr.t312.val = signal_data->timer_t312;
	}

	cfg.t.cfg.s.inDLSAP.tmr.t313.enb = TRUE;
	cfg.t.cfg.s.inDLSAP.tmr.t313.val = 4;

	if (signal_data->timer_t313 > 0) {
		cfg.t.cfg.s.inDLSAP.tmr.t313.val = signal_data->timer_t313;
	}
	
	cfg.t.cfg.s.inDLSAP.tmr.t316.enb = TRUE;
	cfg.t.cfg.s.inDLSAP.tmr.t316.val = 120;

	if (signal_data->timer_t316 > 0) {
		cfg.t.cfg.s.inDLSAP.tmr.t316.val = signal_data->timer_t316;
	}

	cfg.t.cfg.s.inDLSAP.tmr.t316c.enb = FALSE;
	cfg.t.cfg.s.inDLSAP.tmr.t316c.val = 35;
	
	cfg.t.cfg.s.inDLSAP.tmr.t318.enb = TRUE;
	cfg.t.cfg.s.inDLSAP.tmr.t318.val = 4;

	if (signal_data->timer_t318 > 0) {
		cfg.t.cfg.s.inDLSAP.tmr.t318.val = signal_data->timer_t318;
	}
	
	cfg.t.cfg.s.inDLSAP.tmr.t319.enb = TRUE;
	cfg.t.cfg.s.inDLSAP.tmr.t319.val = 4;

	if (signal_data->timer_t319 > 0) {
		cfg.t.cfg.s.inDLSAP.tmr.t319.val = signal_data->timer_t319;
	}
	
	cfg.t.cfg.s.inDLSAP.tmr.t322.enb = TRUE;
	cfg.t.cfg.s.inDLSAP.tmr.t322.val = 4;

	if (signal_data->timer_t322 > 0) {
		cfg.t.cfg.s.inDLSAP.tmr.t322.val = signal_data->timer_t322;
	}
	
	cfg.t.cfg.s.inDLSAP.tmr.t332.enb = FALSE;
	cfg.t.cfg.s.inDLSAP.tmr.t332.val = 35;

	cfg.t.cfg.s.inDLSAP.tmr.tRst.enb = TRUE;
	cfg.t.cfg.s.inDLSAP.tmr.tRst.val = 8;

	cfg.t.cfg.s.inDLSAP.tmr.tAns.enb = FALSE;  /* non-standard timer */
	cfg.t.cfg.s.inDLSAP.tmr.t396.enb = FALSE;  /* non-standard timer */
	cfg.t.cfg.s.inDLSAP.tmr.t397.enb = TRUE;  /* non-standard timer */
	cfg.t.cfg.s.inDLSAP.tmr.tProg.enb= TRUE;
	cfg.t.cfg.s.inDLSAP.tmr.tProg.val= 35;
#ifdef NI2
#ifdef NI2_TREST
	cfg.t.cfg.s.inDLSAP.tmr.tRest.enb= FALSE;
	cfg.t.cfg.s.inDLSAP.tmr.tRest.val= 35;    /* tRest timer for NI2 */
#endif /* NI2_TREST */
#endif /* NI2 */

	cfg.t.cfg.s.inDLSAP.dstEnt = ENTLD;
	cfg.t.cfg.s.inDLSAP.dstInst = S_INST;
	cfg.t.cfg.s.inDLSAP.dstProcId = SFndProcId();
	cfg.t.cfg.s.inDLSAP.prior = PRIOR0;
	cfg.t.cfg.s.inDLSAP.route = RTESPEC;
	cfg.t.cfg.s.inDLSAP.selector = 0;
	cfg.t.cfg.s.inDLSAP.mem.region = S_REG;
	cfg.t.cfg.s.inDLSAP.mem.pool = S_POOL;

	switch (span->trunk_type) {
		case FTDM_TRUNK_E1:
			cfg.t.cfg.s.inDLSAP.dChannelNum = 16;
			cfg.t.cfg.s.inDLSAP.nmbBearChan = NUM_E1_CHANNELS_PER_SPAN;
			cfg.t.cfg.s.inDLSAP.firstBChanNum = 0;
			cfg.t.cfg.s.inDLSAP.callRefLen = 2;
			cfg.t.cfg.s.inDLSAP.teiAlloc = IN_STATIC;
			cfg.t.cfg.s.inDLSAP.intCfg = IN_INTCFG_PTPT;
			break;
		case FTDM_TRUNK_T1:
		case FTDM_TRUNK_J1:
				/* if NFAS, could be 0 if no signalling */
			cfg.t.cfg.s.inDLSAP.dChannelNum = 24;
			cfg.t.cfg.s.inDLSAP.nmbBearChan = NUM_T1_CHANNELS_PER_SPAN;
			cfg.t.cfg.s.inDLSAP.firstBChanNum = 1;
			cfg.t.cfg.s.inDLSAP.callRefLen = 2;
			cfg.t.cfg.s.inDLSAP.teiAlloc = IN_STATIC;
			cfg.t.cfg.s.inDLSAP.intCfg = IN_INTCFG_PTPT;
			break;
		case FTDM_TRUNK_BRI:
			cfg.t.cfg.s.inDLSAP.dChannelNum = 0; /* Unused for BRI */
			cfg.t.cfg.s.inDLSAP.nmbBearChan = NUM_BRI_CHANNELS_PER_SPAN;
			cfg.t.cfg.s.inDLSAP.firstBChanNum = 1;
			cfg.t.cfg.s.inDLSAP.callRefLen = 1;			
			cfg.t.cfg.s.inDLSAP.teiAlloc = IN_STATIC;
			cfg.t.cfg.s.inDLSAP.intCfg = IN_INTCFG_PTPT;
			break;
		case FTDM_TRUNK_BRI_PTMP:
			cfg.t.cfg.s.inDLSAP.dChannelNum = 0; /* Unused for BRI */
			cfg.t.cfg.s.inDLSAP.nmbBearChan = NUM_BRI_CHANNELS_PER_SPAN;
			cfg.t.cfg.s.inDLSAP.firstBChanNum = 1;
			cfg.t.cfg.s.inDLSAP.callRefLen = 1;
			cfg.t.cfg.s.inDLSAP.teiAlloc = IN_DYNAMIC;
			cfg.t.cfg.s.inDLSAP.intCfg = IN_INTCFG_MULTI;
			break;
		default:
			ftdm_log(FTDM_LOG_ERROR, "%s: Unsupported trunk_type\n", span->name);
			return FTDM_FAIL;
	}

	if (sng_isdn_q931_config(&pst, &cfg)) {
		return FTDM_FAIL;
	}
	return FTDM_SUCCESS;
}

ftdm_status_t sngisdn_stack_cfg_q931_lce(ftdm_span_t *span)
{
	InMngmt cfg;
	Pst     pst;
	uint8_t	i;
	uint8_t numCes=1;

	sngisdn_span_data_t *signal_data = (sngisdn_span_data_t*)span->signal_data;
	if (span->trunk_type == FTDM_TRUNK_BRI_PTMP && signal_data->signalling == SNGISDN_SIGNALING_NET) {
		numCes = 8;
	}
	/* initalize the post structure */
	stack_pst_init(&pst);

	/* insert the destination Entity */
	pst.dstEnt = ENTIN;

	/*clear the configuration structure*/
	memset(&cfg, 0, sizeof(cfg));

	/*fill in some general sections of the header*/
	stack_hdr_init(&cfg.hdr);

	/*fill in the specific fields of the header*/
	cfg.hdr.msgType     = TCFG;
	cfg.hdr.entId.ent   = ENTIN;
	cfg.hdr.entId.inst  = S_INST;
	cfg.hdr.elmId.elmnt = STDLC;

	cfg.hdr.response.selector=0;

	cfg.t.cfg.s.inLCe.sapId = signal_data->dchan_id;

<<<<<<< HEAD
	if (span->trunk_type == FTDM_TRUNK_BRI_PTMP) {
		/* Stack will send Restart CFM's each time link is established (TEI negotiated),
                   and we do not want thi s event */
		cfg.t.cfg.s.inLCe.lnkUpDwnInd = FALSE;
	} else {
		cfg.t.cfg.s.inLCe.lnkUpDwnInd = TRUE;
	}

	cfg.t.cfg.s.inLCe.tCon.enb = TRUE;
	cfg.t.cfg.s.inLCe.tCon.val = 35;
=======
	cfg.t.cfg.s.inLCe.lnkUpDwnInd = TRUE;

	if (FTDM_SPAN_IS_BRI(span)) {
		/* tCon Timer causes unwanted hangup on BRI links
			where the Q.921 link goes into disconnected
			state when idle. */

		cfg.t.cfg.s.inLCe.tCon.enb = FALSE;
		cfg.t.cfg.s.inLCe.tCon.val = 0;
	} else {
		cfg.t.cfg.s.inLCe.tCon.enb = TRUE;
		cfg.t.cfg.s.inLCe.tCon.val = 35;
	}
	
>>>>>>> 66d90d5d
	cfg.t.cfg.s.inLCe.tDisc.enb = TRUE;
	cfg.t.cfg.s.inLCe.tDisc.val = 35;
	cfg.t.cfg.s.inLCe.t314.enb = FALSE; /* if segmentation enabled, set to TRUE */
	cfg.t.cfg.s.inLCe.t314.val = 35;

	cfg.t.cfg.s.inLCe.t332i.enb = FALSE; /* set to TRUE for NFAS */

#ifdef NFAS
	cfg.t.cfg.s.inLCe.t332i.val = 35;
#else
	cfg.t.cfg.s.inLCe.t332i.val = 0;
#endif

#if (ISDN_NI1 || ISDN_NT || ISDN_ATT)
	cfg.t.cfg.s.inLCe.tSpid.enb = TRUE;
	cfg.t.cfg.s.inLCe.tSpid.val = 5;

	/* In case we want to support BRI - NORTH America, we will need to configure 8 spid's per CES */
	cfg.t.cfg.s.inLCe.spid.pres = NOTPRSNT;
	cfg.t.cfg.s.inLCe.spid.len = 0;
#endif
	cfg.t.cfg.s.inLCe.tRstAck.enb = TRUE;
	cfg.t.cfg.s.inLCe.tRstAck.val = 10;

	cfg.t.cfg.s.inLCe.usid = 0;
	cfg.t.cfg.s.inLCe.tid = 0;

	for(i=0;i<numCes;i++) {
		cfg.t.cfg.s.inLCe.ces = i;
		if (sng_isdn_q931_config(&pst, &cfg)) {
			return FTDM_FAIL;
		}
	}

	return FTDM_SUCCESS;
}


ftdm_status_t sngisdn_stack_cfg_cc_gen(void)
{
	CcMngmt cfg;
	Pst     pst;

	/* initalize the post structure */
	stack_pst_init(&pst);

	/* insert the destination Entity */
	pst.dstEnt = ENTCC;

	/*clear the configuration structure*/
	memset(&cfg, 0, sizeof(cfg));

	/*fill in some general sections of the header*/
	stack_hdr_init(&cfg.hdr);

	/*fill in the specific fields of the header*/
	cfg.hdr.msgType     = TCFG;
	cfg.hdr.entId.ent   = ENTCC;
	cfg.hdr.entId.inst  = S_INST;
	cfg.hdr.elmId.elmnt = STGEN;

	/* fill in the Gen Conf structures internal pst struct */
	stack_pst_init(&cfg.t.cfg.s.ccGenCfg.smPst);
	cfg.t.cfg.s.ccGenCfg.smPst.dstEnt = ENTSM;

	cfg.t.cfg.s.ccGenCfg.poolTrUpper = 2;
	cfg.t.cfg.s.ccGenCfg.poolTrLower = 1;

	cfg.t.cfg.s.ccGenCfg.nmbSaps	 = MAX_VARIANTS+1; /* Set to number of variants + 1 */

	if (sng_isdn_cc_config(&pst, &cfg)) {
		return FTDM_FAIL;
	}
	return FTDM_SUCCESS;
}


ftdm_status_t sngisdn_stack_cfg_cc_sap(ftdm_span_t *span)
{
	CcMngmt cfg;
	Pst     pst;

	sngisdn_span_data_t *signal_data = (sngisdn_span_data_t*)span->signal_data;

	/* initalize the post structure */
	stack_pst_init(&pst);

	/* insert the destination Entity */
	pst.dstEnt = ENTCC;

	/*clear the configuration structure*/
	memset(&cfg, 0, sizeof(cfg));

	/*fill in some general sections of the header*/
	stack_hdr_init(&cfg.hdr);

	/*fill in the specific fields of the header*/
	cfg.hdr.msgType     = TCFG;
	cfg.hdr.entId.ent   = ENTCC;
	cfg.hdr.entId.inst  = S_INST;
	cfg.hdr.elmId.elmnt = STTSAP;

	cfg.t.cfg.s.ccISAP.pst.srcProcId	= SFndProcId();
    cfg.t.cfg.s.ccISAP.pst.srcEnt		= ENTCC;
    cfg.t.cfg.s.ccISAP.pst.srcInst		= S_INST;
	cfg.t.cfg.s.ccISAP.pst.dstEnt		= ENTIN;
	cfg.t.cfg.s.ccISAP.pst.dstInst		= S_INST;
	cfg.t.cfg.s.ccISAP.pst.dstProcId	= SFndProcId();

	cfg.t.cfg.s.ccISAP.pst.prior		= PRIOR0;
	cfg.t.cfg.s.ccISAP.pst.route		= RTESPEC;
	cfg.t.cfg.s.ccISAP.pst.region		= S_REG;
	cfg.t.cfg.s.ccISAP.pst.pool			= S_POOL;
	cfg.t.cfg.s.ccISAP.pst.selector		= 0;

	cfg.t.cfg.s.ccISAP.suId				= signal_data->cc_id;
	cfg.t.cfg.s.ccISAP.spId				= signal_data->cc_id;

	cfg.t.cfg.s.ccISAP.swtch			= sng_isdn_stack_switchtype(signal_data->switchtype);
	cfg.t.cfg.s.ccISAP.sapType			= SNG_SAP_TYPE_ISDN;

	if (sng_isdn_cc_config(&pst, &cfg)) {
		return FTDM_FAIL;
	}
	return FTDM_SUCCESS;
}

/* TODO: see if we can move this to inside the library */
void stack_pst_init(Pst *pst)
{
	memset(pst, 0, sizeof(Pst));
		/*fill in the post structure*/
	pst->dstProcId   = SFndProcId();
	pst->dstInst     = S_INST;

	pst->srcProcId   = SFndProcId();
	pst->srcEnt      = ENTSM;
	pst->srcInst     = S_INST;

	pst->prior       = PRIOR0;
	pst->route       = RTESPEC;
	pst->region      = S_REG;
	pst->pool        = S_POOL;
	pst->selector    = 0;
	return;
}



void stack_hdr_init(Header *hdr)
{
	hdr->msgType                = 0;
	hdr->msgLen                 = 0;
	hdr->entId.ent              = 0;
	hdr->entId.inst             = 0;
	hdr->elmId.elmnt            = 0;
	hdr->elmId.elmntInst1       = 0;
	hdr->elmId.elmntInst2       = 0;
	hdr->elmId.elmntInst3       = 0;
	hdr->seqNmb                 = 0;
	hdr->version                = 0;
	hdr->response.prior         = PRIOR0;
	hdr->response.route         = RTESPEC;
	hdr->response.mem.region    = S_REG;
	hdr->response.mem.pool      = S_POOL;
	hdr->transId                = 0;
	hdr->response.selector      = 0;
	return;
}

uint8_t sng_isdn_stack_switchtype(sngisdn_switchtype_t switchtype)
{
	switch (switchtype) {
		case SNGISDN_SWITCH_NI2:
			return SW_NI2;
		case SNGISDN_SWITCH_5ESS:
			return SW_ATT5EP;
		case SNGISDN_SWITCH_4ESS:
			return SW_ATT4E;
		case SNGISDN_SWITCH_DMS100:
			return SW_NTDMS100P;
		case SNGISDN_SWITCH_EUROISDN:
			return SW_ETSI;
		case SNGISDN_SWITCH_QSIG:
			return SW_QSIG;
		case SNGISDN_SWITCH_INSNET:
			return SW_INSNET;
		case SNGISDN_SWITCH_INVALID:
			ftdm_log(FTDM_LOG_ERROR, "%s:Invalid switchtype:%d\n", switchtype);
			break;
	}
	return 0;
}

/* For Emacs:
 * Local Variables:
 * mode:c
 * indent-tabs-mode:t
 * tab-width:4
 * c-basic-offset:4
 * End:
 * For VIM:
 * vim:set softtabstop=4 shiftwidth=4 tabstop=4:
 */

/******************************************************************************/<|MERGE_RESOLUTION|>--- conflicted
+++ resolved
@@ -973,7 +973,6 @@
 
 	cfg.t.cfg.s.inLCe.sapId = signal_data->dchan_id;
 
-<<<<<<< HEAD
 	if (span->trunk_type == FTDM_TRUNK_BRI_PTMP) {
 		/* Stack will send Restart CFM's each time link is established (TEI negotiated),
                    and we do not want thi s event */
@@ -982,11 +981,6 @@
 		cfg.t.cfg.s.inLCe.lnkUpDwnInd = TRUE;
 	}
 
-	cfg.t.cfg.s.inLCe.tCon.enb = TRUE;
-	cfg.t.cfg.s.inLCe.tCon.val = 35;
-=======
-	cfg.t.cfg.s.inLCe.lnkUpDwnInd = TRUE;
-
 	if (FTDM_SPAN_IS_BRI(span)) {
 		/* tCon Timer causes unwanted hangup on BRI links
 			where the Q.921 link goes into disconnected
@@ -999,7 +993,6 @@
 		cfg.t.cfg.s.inLCe.tCon.val = 35;
 	}
 	
->>>>>>> 66d90d5d
 	cfg.t.cfg.s.inLCe.tDisc.enb = TRUE;
 	cfg.t.cfg.s.inLCe.tDisc.val = 35;
 	cfg.t.cfg.s.inLCe.t314.enb = FALSE; /* if segmentation enabled, set to TRUE */
