--- conflicted
+++ resolved
@@ -467,10 +467,7 @@
 	sng_nsap_t			nsap[MAX_NSAPS+1];
 	sng_isap_t			isap[MAX_ISAPS+1];	
 	sng_glare_resolution	glareResolution;
-<<<<<<< HEAD
-=======
 	uint32_t				force_inr;
->>>>>>> 4f5a6557
 } sng_ss7_cfg_t;
 
 typedef struct ftdm_sngss7_data {
