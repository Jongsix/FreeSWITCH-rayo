--- conflicted
+++ resolved
@@ -284,18 +284,10 @@
 			sngss7_add_var(sngss7_info, "ss7_opc", var);
 			
 			if (siConEvnt->callRef.callId.pres) {
-<<<<<<< HEAD
-        /* %x expect an unsigned int so as callId is a U32, casting to uint32_t
-         * is safe */
-				sprintf(var, "%x", (uint32_t)siConEvnt->callRef.callId.val);
-				sngss7_add_var(sngss7_info, "ss7_callref", var);
-			} 
-=======
 				ftdmchan->caller_data.call_reference = (unsigned int)siConEvnt->callRef.callId.val;
 			} else {
 				ftdmchan->caller_data.call_reference = 0;
 			}
->>>>>>> 3eef66d6
 			
 			if (sngss7_info->circuit->transparent_iam) {
 				sngss7_save_iam(ftdmchan, siConEvnt);
