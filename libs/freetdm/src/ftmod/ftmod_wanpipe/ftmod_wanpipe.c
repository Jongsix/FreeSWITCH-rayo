--- conflicted
+++ resolved
@@ -792,70 +792,6 @@
 	ftdmchan->iostats.tx.errors = tx_stats->wp_api_tx_hdr_errors;
 	ftdmchan->iostats.tx.queue_size = tx_stats->wp_api_tx_hdr_max_queue_length;
 	ftdmchan->iostats.tx.queue_len = tx_stats->wp_api_tx_hdr_number_of_frames_in_queue;
-<<<<<<< HEAD
-	
-	if (ftdmchan->iostats.tx.queue_len >= ftdmchan->iostats.rx.queue_size) {
-		ftdm_log_chan(ftdmchan, FTDM_LOG_CRIT, "Tx Queue Full (%d/%d)\n",
-					  ftdmchan->iostats.rx.queue_len, ftdmchan->iostats.rx.queue_size);
-		ftdm_set_flag(&(ftdmchan->iostats.rx), FTDM_IOSTATS_ERROR_QUEUE_FULL);
-	} else if (ftdm_test_flag(&(ftdmchan->iostats.tx), FTDM_IOSTATS_ERROR_QUEUE_FULL)){
-		ftdm_log_chan(ftdmchan, FTDM_LOG_NOTICE, "Tx Queue no longer full (%d/%d)\n",
-					  ftdmchan->iostats.tx.queue_len, ftdmchan->iostats.tx.queue_size);
-		ftdm_clear_flag(&(ftdmchan->iostats.tx), FTDM_IOSTATS_ERROR_QUEUE_FULL);
-	}
-
-	if (ftdmchan->iostats.tx.idle_packets < tx_stats->wp_api_tx_hdr_number_of_frames_in_queue) {
-		ftdmchan->iostats.tx.idle_packets = tx_stats->wp_api_tx_hdr_tx_idle_packets;
-		ftdm_log_chan(ftdmchan, FTDM_LOG_WARNING, "Tx idle:  %d\n", ftdmchan->iostats.tx.idle_packets);
-	}
-
-	if (!ftdmchan->iostats.tx.packets) {
-		ftdm_log_chan(ftdmchan, FTDM_LOG_DEBUG, "First packet write stats: Tx queue len: %d, Tx queue size: %d, Tx idle: %d\n", 
-				ftdmchan->iostats.tx.queue_len, 
-				ftdmchan->iostats.tx.queue_size,
-				ftdmchan->iostats.tx.idle_packets);
-	}
-
-	ftdmchan->iostats.tx.packets++;
-}
-
-static void wanpipe_read_stats(ftdm_channel_t *ftdmchan, wp_tdm_api_rx_hdr_t *rx_stats)
-{
-	ftdmchan->iostats.rx.errors = rx_stats->wp_api_rx_hdr_errors;
-	ftdmchan->iostats.rx.queue_size = rx_stats->wp_api_rx_hdr_max_queue_length;
-	ftdmchan->iostats.rx.queue_len = rx_stats->wp_api_rx_hdr_number_of_frames_in_queue;
-	
-	if ((rx_stats->wp_api_rx_hdr_error_map & (1 << WP_ABORT_ERROR_BIT))) {
-		ftdm_set_flag(&(ftdmchan->iostats.rx), FTDM_IOSTATS_ERROR_ABORT);
-	} else {
-		ftdm_clear_flag(&(ftdmchan->iostats.rx), FTDM_IOSTATS_ERROR_ABORT);
-	}
-
-	if ((rx_stats->wp_api_rx_hdr_error_map & (1 << WP_DMA_ERROR_BIT))) {
-		ftdm_set_flag(&(ftdmchan->iostats.rx), FTDM_IOSTATS_ERROR_DMA);
-	} else {
-		ftdm_clear_flag(&(ftdmchan->iostats.rx), FTDM_IOSTATS_ERROR_DMA);
-	}
-
-	if ((rx_stats->wp_api_rx_hdr_error_map & (1 << WP_FIFO_ERROR_BIT))) {
-		ftdm_set_flag(&(ftdmchan->iostats.rx), FTDM_IOSTATS_ERROR_FIFO);
-	} else {
-		ftdm_clear_flag(&(ftdmchan->iostats.rx), FTDM_IOSTATS_ERROR_FIFO);
-	}
-
-	if ((rx_stats->wp_api_rx_hdr_error_map & (1 << WP_CRC_ERROR_BIT))) {
-		ftdm_set_flag(&(ftdmchan->iostats.rx), FTDM_IOSTATS_ERROR_CRC);
-	} else {
-		ftdm_clear_flag(&(ftdmchan->iostats.rx), FTDM_IOSTATS_ERROR_CRC);
-	}
-
-	if ((rx_stats->wp_api_rx_hdr_error_map & (1 << WP_FRAME_ERROR_BIT))) {
-		ftdm_set_flag(&(ftdmchan->iostats.rx), FTDM_IOSTATS_ERROR_FRAME);
-	} else {
-		ftdm_clear_flag(&(ftdmchan->iostats.rx), FTDM_IOSTATS_ERROR_FRAME);
-	}
-
-=======
 	
 	/* we don't test for 80% full in tx since is typically full for voice channels, should we test tx 80% full for D-channels? */
 	if (ftdmchan->iostats.tx.queue_len >= ftdmchan->iostats.tx.queue_size) {
@@ -927,13 +863,11 @@
 					  		ftdmchan->iostats.rx.queue_len, ftdmchan->iostats.rx.queue_size);
 		ftdm_set_flag(&(ftdmchan->iostats.rx), FTDM_IOSTATS_ERROR_QUEUE_THRES);
 	} else if (ftdm_test_flag(&(ftdmchan->iostats.rx), FTDM_IOSTATS_ERROR_QUEUE_THRES)){
-		/* any reason we have wanpipe_tdm_api_iface.h in ftmod_wanpipe/ dir? */
 		ftdm_log_chan(ftdmchan, FTDM_LOG_NOTICE, "Rx Queue length reduced 80% threshold (%d/%d)\n",
 					  		ftdmchan->iostats.rx.queue_len, ftdmchan->iostats.rx.queue_size);
 		ftdm_clear_flag(&(ftdmchan->iostats.rx), FTDM_IOSTATS_ERROR_QUEUE_THRES);
 	}
 	
->>>>>>> 35ba58e6
 	if (ftdmchan->iostats.rx.queue_len >= ftdmchan->iostats.rx.queue_size) {
 		ftdm_log_chan(ftdmchan, FTDM_LOG_CRIT, "Rx Queue Full (%d/%d)\n",
 					  ftdmchan->iostats.rx.queue_len, ftdmchan->iostats.rx.queue_size);
@@ -942,7 +876,6 @@
 		ftdm_log_chan(ftdmchan, FTDM_LOG_NOTICE, "Rx Queue no longer full (%d/%d)\n",
 					  ftdmchan->iostats.rx.queue_len, ftdmchan->iostats.rx.queue_size);
 		ftdm_clear_flag(&(ftdmchan->iostats.rx), FTDM_IOSTATS_ERROR_QUEUE_FULL);
-<<<<<<< HEAD
 	}
 
 	if (!ftdmchan->iostats.rx.packets) {
@@ -950,15 +883,6 @@
 				ftdmchan->iostats.rx.queue_len, ftdmchan->iostats.rx.queue_size);
 	}
 
-=======
-	}
-
-	if (!ftdmchan->iostats.rx.packets) {
-		ftdm_log_chan(ftdmchan, FTDM_LOG_DEBUG, "First packet read stats: Rx queue len: %d, Rx queue size: %d\n", 
-				ftdmchan->iostats.rx.queue_len, ftdmchan->iostats.rx.queue_size);
-	}
-
->>>>>>> 35ba58e6
 	ftdmchan->iostats.rx.packets++;
 }
 
