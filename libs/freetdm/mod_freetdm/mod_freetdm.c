/* 
 * FreeSWITCH Modular Media Switching Software Library / Soft-Switch Application
 * Copyright (C) 2005-2011, Anthony Minessale II <anthm@freeswitch.org>
 *
 * Version: MPL 1.1
 *
 * The contents of this file are subject to the Mozilla Public License Version
 * 1.1 (the "License"); you may not use this file except in compliance with
 * the License. You may obtain a copy of the License at
 * http://www.mozilla.org/MPL/
 *
 * Software distributed under the License is distributed on an "AS IS" basis,
 * WITHOUT WARRANTY OF ANY KIND, either express or implied. See the License
 * for the specific language governing rights and limitations under the
 * License.
 *
 * The Original Code is FreeSWITCH Modular Media Switching Software Library / Soft-Switch Application
 *
 * The Initial Developer of the Original Code is
 * Anthony Minessale II <anthm@freeswitch.org>
 * Portions created by the Initial Developer are Copyright (C)
 * the Initial Developer. All Rights Reserved.
 *
 * Contributor(s):
 * 
 * Anthony Minessale II <anthm@freeswitch.org>
 * Moises Silva <moy@sangoma.com>
 * David Yat Sin <dyatsin@sangoma.com>
 * James Zhang <jzhang@sangoma.com>
 *
 *
 * mod_freetdm.c -- FreeTDM Endpoint Module
 *
 */
#include <switch.h>
#include "freetdm.h"

//#define CUDATEL_DEBUG
#ifdef CUDATEL_DEBUG
#ifndef _BSD_SOURCE
#define _BSD_SOURCE
#endif
#include <execinfo.h>
#include <syscall.h>
#endif

#ifndef __FUNCTION__
#define __FUNCTION__ __SWITCH_FUNC__
#endif

#define FREETDM_LIMIT_REALM "__freetdm"
#define FREETDM_VAR_PREFIX "freetdm_"
#define FREETDM_VAR_PREFIX_LEN (sizeof(FREETDM_VAR_PREFIX)-1) 

/* How many consecutive IO errors before giving up */
#define FTDM_MAX_READ_WRITE_ERRORS 10

SWITCH_MODULE_LOAD_FUNCTION(mod_freetdm_load);
SWITCH_MODULE_SHUTDOWN_FUNCTION(mod_freetdm_shutdown);
SWITCH_MODULE_DEFINITION(mod_freetdm, mod_freetdm_load, mod_freetdm_shutdown, NULL);

switch_endpoint_interface_t *freetdm_endpoint_interface;

static switch_memory_pool_t *module_pool = NULL;

typedef enum {
	ANALOG_OPTION_NONE = 0,
	ANALOG_OPTION_3WAY = (1 << 0),
	ANALOG_OPTION_CALL_SWAP = (1 << 1)
} analog_option_t;

typedef enum {
	FTDM_LIMIT_RESET_ON_TIMEOUT = 0,
	FTDM_LIMIT_RESET_ON_ANSWER = 1
} limit_reset_event_t;

typedef enum {
	TFLAG_IO = (1 << 0),
	TFLAG_DTMF = (1 << 1),
	TFLAG_CODEC = (1 << 2),
	TFLAG_BREAK = (1 << 3),
	TFLAG_HOLD = (1 << 4),
	TFLAG_DEAD = (1 << 5),
	TFLAG_TRANSFER = (1 << 6),
} TFLAGS;

static struct {
	int debug;
	char *dialplan;
	char *codec_string;
	char *codec_order[SWITCH_MAX_CODECS];
	int codec_order_last;
	char *codec_rates_string;
	char *codec_rates[SWITCH_MAX_CODECS];
	int codec_rates_last;
	unsigned int flags;
	int fd;
	int calls;
	char hold_music[256];
	switch_mutex_t *mutex;
	analog_option_t analog_options;
	switch_hash_t *ss7_configs;
	int sip_headers;
	uint8_t crash_on_assert;
	uint8_t fail_on_error;
	uint8_t config_error;
} globals;

/* private data attached to each fs session */
struct private_object {
	unsigned int flags;
	switch_codec_t read_codec;
	switch_codec_t write_codec;
	switch_frame_t read_frame;
	unsigned char databuf[SWITCH_RECOMMENDED_BUFFER_SIZE];
	switch_frame_t cng_frame;
	unsigned char cng_databuf[SWITCH_RECOMMENDED_BUFFER_SIZE];
	switch_core_session_t *session;
	switch_caller_profile_t *caller_profile;
	unsigned int codec;
	unsigned int codecs;
	unsigned short samprate;
	switch_mutex_t *mutex;
	switch_mutex_t *flag_mutex;
	ftdm_channel_t *ftdmchan;
	uint32_t write_error;
	uint32_t read_error;
	char network_peer_uuid[SWITCH_UUID_FORMATTED_LENGTH + 1];
	
};

/* private data attached to FTDM channels (only FXS for now) */
typedef struct chan_pvt {
	unsigned int flags;
} chan_pvt_t;

typedef struct private_object private_t;

struct span_config {
	ftdm_span_t *span;
	char dialplan[80];
	char context[80];
	char dial_regex[256];
	char fail_dial_regex[256];
	char hold_music[256];
	char type[256];	
	analog_option_t analog_options;
	const char *limit_backend;
	int limit_calls;
	int limit_seconds;
	limit_reset_event_t limit_reset_event;
	/* digital codec and digital sampling rate are used to configure the codec
	 * when bearer capability is set to unrestricted digital */
	const char *digital_codec;
	int digital_sampling_rate;
	chan_pvt_t pvts[FTDM_MAX_CHANNELS_SPAN];
};

static struct span_config SPAN_CONFIG[FTDM_MAX_SPANS_INTERFACE] = {{0}};

static switch_status_t channel_on_init(switch_core_session_t *session);
static switch_status_t channel_on_hangup(switch_core_session_t *session);
static switch_status_t channel_on_destroy(switch_core_session_t *session);
static switch_status_t channel_on_routing(switch_core_session_t *session);
static switch_status_t channel_on_exchange_media(switch_core_session_t *session);
static switch_status_t channel_on_soft_execute(switch_core_session_t *session);
static switch_call_cause_t channel_outgoing_channel(switch_core_session_t *session, switch_event_t *var_event,
													switch_caller_profile_t *outbound_profile,
													switch_core_session_t **new_session, 
													switch_memory_pool_t **pool,
													switch_originate_flag_t flags, switch_call_cause_t *cancel_cause);
static switch_status_t channel_read_frame(switch_core_session_t *session, switch_frame_t **frame, switch_io_flag_t flags, int stream_id);
static switch_status_t channel_write_frame(switch_core_session_t *session, switch_frame_t *frame, switch_io_flag_t flags, int stream_id);
static switch_status_t channel_kill_channel(switch_core_session_t *session, int sig);
static const char* channel_get_variable(switch_core_session_t *session, switch_event_t *var_event, const char *variable_name);
ftdm_status_t ftdm_channel_from_event(ftdm_sigmsg_t *sigmsg, switch_core_session_t **sp);
void dump_chan(ftdm_span_t *span, uint32_t chan_id, switch_stream_handle_t *stream);
void dump_chan_xml(ftdm_span_t *span, uint32_t chan_id, switch_stream_handle_t *stream);

static switch_core_session_t *ftdm_channel_get_session(ftdm_channel_t *channel, int32_t id)
{
	switch_core_session_t *session = NULL;
	const char *token = ftdm_channel_get_token(channel, id);

	if (!zstr(token)) {
		if (!(session = switch_core_session_locate(token))) {
			ftdm_channel_clear_token(channel, token);
		}
	}

	return session;
}

static const char *ftdm_channel_get_uuid(ftdm_channel_t *channel, int32_t id)
{
	return ftdm_channel_get_token(channel, id);
}

static void stop_hold(switch_core_session_t *session_a, const char *uuid)
{
	switch_core_session_t *session;
	switch_channel_t *channel, *channel_a;
	;

	if (!uuid) {
		return;
	}

	if ((session = switch_core_session_locate(uuid))) {
		channel = switch_core_session_get_channel(session);

		if (switch_channel_test_flag(channel, CF_HOLD)) {
			channel_a = switch_core_session_get_channel(session_a);
			switch_ivr_unhold(session);
			switch_channel_clear_flag(channel_a, CF_SUSPEND);
			switch_channel_clear_flag(channel_a, CF_HOLD);
		} else {
			switch_channel_stop_broadcast(channel);
			switch_channel_wait_for_flag(channel, CF_BROADCAST, SWITCH_FALSE, 2000, NULL);
		}

		switch_core_session_rwunlock(session);
	}
}

static void start_hold(ftdm_channel_t *ftdmchan, switch_core_session_t *session_a, const char *uuid, const char *stream)
{
	switch_core_session_t *session;
	switch_channel_t *channel, *channel_a;
	int32_t spanid = 0;

	if (!uuid) {
		return;
	}
	
	spanid = ftdm_channel_get_span_id(ftdmchan);	
	if ((session = switch_core_session_locate(uuid))) {
		channel = switch_core_session_get_channel(session);
		if (zstr(stream)) {
			if (!strcasecmp(globals.hold_music, "indicate_hold")) {
				stream = "indicate_hold";
			}
			if (!strcasecmp(SPAN_CONFIG[spanid].hold_music, "indicate_hold")) {
				stream = "indicate_hold";
			}
		}

		if (zstr(stream)) {
			stream = switch_channel_get_variable(channel, SWITCH_HOLD_MUSIC_VARIABLE);
		}

		if (zstr(stream)) {
			stream = SPAN_CONFIG[spanid].hold_music;
		}

		if (zstr(stream)) {
			stream = globals.hold_music;
		}
		
		
		if (zstr(stream) && !(stream = switch_channel_get_variable(channel, SWITCH_HOLD_MUSIC_VARIABLE))) {
			stream = globals.hold_music;
		}

		if (!zstr(stream)) {
			if (!strcasecmp(stream, "indicate_hold")) {
				channel_a = switch_core_session_get_channel(session_a);
				switch_ivr_hold_uuid(uuid, NULL, 0);
				switch_channel_set_flag(channel_a, CF_SUSPEND);
				switch_channel_set_flag(channel_a, CF_HOLD);
			} else {
				switch_ivr_broadcast(switch_core_session_get_uuid(session), stream, SMF_ECHO_ALEG | SMF_LOOP);
			}
		}

		switch_core_session_rwunlock(session);
	}
}


static void cycle_foreground(ftdm_channel_t *ftdmchan, int flash, const char *bcast) {
	uint32_t i = 0;
	switch_core_session_t *session;
	switch_channel_t *channel;
	private_t *tech_pvt;
	uint32_t tokencnt = ftdm_channel_get_token_count(ftdmchan);
	

	for (i = 0; i < tokencnt; i++) {
		if ((session = ftdm_channel_get_session(ftdmchan, i))) {
			const char *buuid;
			tech_pvt = switch_core_session_get_private(session);
			channel = switch_core_session_get_channel(session);
			buuid = switch_channel_get_variable(channel, SWITCH_SIGNAL_BOND_VARIABLE);

			
			if (tokencnt  == 1 && flash) {
				if (switch_test_flag(tech_pvt, TFLAG_HOLD)) {
					stop_hold(session, buuid);
					switch_clear_flag_locked(tech_pvt, TFLAG_HOLD);
				} else {
					start_hold(ftdmchan, session, buuid, bcast);
					switch_set_flag_locked(tech_pvt, TFLAG_HOLD);
				}
			} else if (i) {
				start_hold(ftdmchan, session, buuid, bcast);
				switch_set_flag_locked(tech_pvt, TFLAG_HOLD);
			} else {
				stop_hold(session, buuid);
				switch_clear_flag_locked(tech_pvt, TFLAG_HOLD);
				if (!switch_channel_test_flag(channel, CF_ANSWERED)) {
					switch_channel_mark_answered(channel);
				}
			}
			switch_core_session_rwunlock(session);
		}
	}
}

static switch_status_t tech_init(private_t *tech_pvt, switch_core_session_t *session, ftdm_channel_t *ftdmchan, ftdm_caller_data_t *caller_data)
{
	const char *dname = NULL;
	uint32_t interval = 0, srate = 8000;
	uint32_t span_id;
	ftdm_codec_t codec;

	tech_pvt->ftdmchan = ftdmchan;
	tech_pvt->read_frame.data = tech_pvt->databuf;
	tech_pvt->read_frame.buflen = sizeof(tech_pvt->databuf);
	tech_pvt->cng_frame.data = tech_pvt->cng_databuf;
	tech_pvt->cng_frame.buflen = sizeof(tech_pvt->cng_databuf);
	tech_pvt->cng_frame.flags = SFF_CNG;
	tech_pvt->cng_frame.codec = &tech_pvt->read_codec;
	memset(tech_pvt->cng_frame.data, 255, tech_pvt->cng_frame.buflen);
	switch_mutex_init(&tech_pvt->mutex, SWITCH_MUTEX_NESTED, switch_core_session_get_pool(session));
	switch_mutex_init(&tech_pvt->flag_mutex, SWITCH_MUTEX_NESTED, switch_core_session_get_pool(session));
	switch_core_session_set_private(session, tech_pvt);
	tech_pvt->session = session;

	if (FTDM_SUCCESS != ftdm_channel_command(ftdmchan, FTDM_COMMAND_GET_INTERVAL, &interval)) {
		switch_log_printf(SWITCH_CHANNEL_LOG, SWITCH_LOG_ERROR, "Failed to retrieve channel interval.\n");
		return SWITCH_STATUS_GENERR;
	}

	span_id = ftdm_channel_get_span_id(ftdmchan);
	if (caller_data->bearer_capability == FTDM_BEARER_CAP_UNRESTRICTED
	    && SPAN_CONFIG[span_id].digital_codec) {
		switch_log_printf(SWITCH_CHANNEL_LOG, SWITCH_LOG_DEBUG, "Initializing digital call with codec %s at %dhz.\n",
				SPAN_CONFIG[span_id].digital_codec, SPAN_CONFIG[span_id].digital_sampling_rate);
		dname = SPAN_CONFIG[span_id].digital_codec;
		srate = SPAN_CONFIG[span_id].digital_sampling_rate;
		goto init_codecs;
	}

	if (FTDM_SUCCESS != ftdm_channel_command(ftdmchan, FTDM_COMMAND_GET_CODEC, &codec)) {
		switch_log_printf(SWITCH_CHANNEL_LOG, SWITCH_LOG_ERROR, "Failed to retrieve channel codec.\n");
		return SWITCH_STATUS_GENERR;
	}

	switch(codec) {
	case FTDM_CODEC_ULAW:
		{
			dname = "PCMU";
		}
		break;
	case FTDM_CODEC_ALAW:
		{
			dname = "PCMA";
		}
		break;
	case FTDM_CODEC_SLIN:
		{
			dname = "L16";
		}
		break;
	default:
		{
			switch_log_printf(SWITCH_CHANNEL_LOG, SWITCH_LOG_ERROR, "Invalid codec value retrieved from channel, codec value: %d\n", codec);
			return SWITCH_STATUS_GENERR;
		}
	}

init_codecs:

	if (switch_core_codec_init(&tech_pvt->read_codec,
							   dname,
							   NULL,
							   srate,
							   interval,
							   1,
							   SWITCH_CODEC_FLAG_ENCODE | SWITCH_CODEC_FLAG_DECODE,
							   NULL, switch_core_session_get_pool(tech_pvt->session)) != SWITCH_STATUS_SUCCESS) {
		switch_log_printf(SWITCH_CHANNEL_LOG, SWITCH_LOG_ERROR, "Can't load codec?\n");
		return SWITCH_STATUS_GENERR;
	} else {
		if (switch_core_codec_init(&tech_pvt->write_codec,
								   dname,
								   NULL,
								   srate,
								   interval,
								   1,
								   SWITCH_CODEC_FLAG_ENCODE | SWITCH_CODEC_FLAG_DECODE,
								   NULL, switch_core_session_get_pool(tech_pvt->session)) != SWITCH_STATUS_SUCCESS) {
			switch_log_printf(SWITCH_CHANNEL_LOG, SWITCH_LOG_ERROR, "Can't load codec?\n");
			switch_core_codec_destroy(&tech_pvt->read_codec);
			return SWITCH_STATUS_GENERR;
		}
	}

	switch_log_printf(SWITCH_CHANNEL_LOG, SWITCH_LOG_DEBUG, "Set codec %s %dms\n", dname, interval);
	switch_core_session_set_read_codec(tech_pvt->session, &tech_pvt->read_codec);
	switch_core_session_set_write_codec(tech_pvt->session, &tech_pvt->write_codec);
	switch_set_flag_locked(tech_pvt, TFLAG_CODEC);
	tech_pvt->read_frame.codec = &tech_pvt->read_codec;
	switch_set_flag_locked(tech_pvt, TFLAG_IO);

	return SWITCH_STATUS_SUCCESS;
	
}

static switch_status_t channel_on_init(switch_core_session_t *session)
{
	switch_channel_t *channel;
	private_t *tech_pvt = NULL;

	tech_pvt = switch_core_session_get_private(session);
	assert(tech_pvt != NULL);

	channel = switch_core_session_get_channel(session);
	assert(channel != NULL);

	if (switch_test_flag(tech_pvt, TFLAG_DEAD)) {
		switch_channel_hangup(channel, SWITCH_CAUSE_LOSE_RACE);
		return SWITCH_STATUS_SUCCESS;
	} 
	
	/* Move channel's state machine to ROUTING */
	switch_channel_set_state(channel, CS_ROUTING);
	switch_mutex_lock(globals.mutex);
	globals.calls++;
	switch_mutex_unlock(globals.mutex);

	//switch_channel_set_flag(channel, CF_ACCEPT_CNG);

	return SWITCH_STATUS_SUCCESS;
}

static switch_status_t channel_on_routing(switch_core_session_t *session)
{
	switch_channel_t *channel = NULL;
	private_t *tech_pvt = NULL;

	channel = switch_core_session_get_channel(session);
	switch_assert(channel != NULL);

	tech_pvt = switch_core_session_get_private(session);
	switch_assert(tech_pvt != NULL);

	switch_assert(tech_pvt->ftdmchan != NULL);

	switch_log_printf(SWITCH_CHANNEL_LOG, SWITCH_LOG_DEBUG, "%s CHANNEL ROUTING\n", switch_channel_get_name(channel));

	if (switch_channel_direction(channel) == SWITCH_CALL_DIRECTION_INBOUND) {
		ftdm_channel_call_indicate(tech_pvt->ftdmchan, FTDM_CHANNEL_INDICATE_PROCEED);
	}
	return SWITCH_STATUS_SUCCESS;
}

static switch_status_t channel_on_execute(switch_core_session_t *session)
{

	switch_channel_t *channel = NULL;
	private_t *tech_pvt = NULL;

	channel = switch_core_session_get_channel(session);
	switch_assert(channel != NULL);

	tech_pvt = switch_core_session_get_private(session);
	switch_assert(tech_pvt != NULL);

	switch_log_printf(SWITCH_CHANNEL_LOG, SWITCH_LOG_DEBUG, "%s CHANNEL EXECUTE\n", switch_channel_get_name(channel));


	return SWITCH_STATUS_SUCCESS;
}

static switch_status_t channel_on_destroy(switch_core_session_t *session)
{
	private_t *tech_pvt = NULL;
	
	if ((tech_pvt = switch_core_session_get_private(session))) {

		if (tech_pvt->read_codec.implementation) {
			switch_core_codec_destroy(&tech_pvt->read_codec);
		}
		
		if (tech_pvt->write_codec.implementation) {
			switch_core_codec_destroy(&tech_pvt->write_codec);
		}
	}

	return SWITCH_STATUS_SUCCESS;
}

static switch_status_t channel_on_hangup(switch_core_session_t *session)
{
	switch_channel_t *channel = NULL;
	private_t *tech_pvt = NULL;
	ftdm_chan_type_t chantype;
	const char *name = NULL;
	int span_id = 0;
	int chan_id = 0;
	uint32_t t = 0;
	uint32_t tokencnt;
	char *uuid = NULL;
	const char *token = NULL;
	uint8_t uuid_found = 0;

	channel = switch_core_session_get_channel(session);
	assert(channel != NULL);

	tech_pvt = switch_core_session_get_private(session);
	assert(tech_pvt != NULL);

	/* ignore any further I/O requests, we're hanging up already! */
	switch_clear_flag_locked(tech_pvt, TFLAG_IO);
	
	name = switch_channel_get_name(channel);

	span_id = tech_pvt->ftdmchan ? ftdm_channel_get_span_id(tech_pvt->ftdmchan) : 0;
	chan_id = tech_pvt->ftdmchan ? ftdm_channel_get_id(tech_pvt->ftdmchan) : 0;

	switch_log_printf(SWITCH_CHANNEL_LOG, SWITCH_LOG_DEBUG, "[%d:%d] %s CHANNEL HANGUP ENTER\n", span_id, chan_id, name);

	/* First verify this call has a device attached */
	if (!tech_pvt->ftdmchan) {
		switch_log_printf(SWITCH_CHANNEL_LOG, SWITCH_LOG_DEBUG, "%s does not have any ftdmchan attached\n", name);
		goto end;
	}

	/* Now verify the device is still attached to this call :-) 
	 * Sometimes the FS core takes too long (more than 3 seconds) in calling
	 * channel_on_hangup() and the FreeTDM core decides to take the brute
	 * force approach and hangup and detach themselves from the call. Later
	 * when FS finally comes around, we might end up hanging up the device
	 * attached to another call, this verification avoids that. */
	uuid = switch_core_session_get_uuid(session);
	tokencnt = ftdm_channel_get_token_count(tech_pvt->ftdmchan);
	for (t = 0; t < tokencnt; t++) {
		token = ftdm_channel_get_token(tech_pvt->ftdmchan, t);
		if (!zstr(token) && !strcasecmp(uuid, token)) {
			uuid_found = 1;
			break;
		}
	}

	if (!uuid_found) {
		switch_log_printf(SWITCH_CHANNEL_LOG, SWITCH_LOG_DEBUG, "Device [%d:%d] is no longer attached to %s. Nothing to do.\n", span_id, chan_id, name);
		goto end;
	}

#ifdef CUDATEL_DEBUG
	{
		pid_t tid = 0;
		size_t size = 0;
		char **symbols = NULL;
		void *stacktrace[50];
		int si = 0;
		size = backtrace(stacktrace, ftdm_array_len(stacktrace));
		symbols = backtrace_symbols(stacktrace, size);
		tid = syscall(SYS_gettid);
		for (si = 0; si < size; si++) {
			switch_log_printf(SWITCH_CHANNEL_LOG, SWITCH_LOG_DEBUG, "[%d:%d][tid:%d] %s -> %s\n",
					span_id, chan_id, tid, name, symbols[si]);
		}
		free(symbols);
	}
#endif

	name = switch_channel_get_name(channel);

	span_id = tech_pvt->ftdmchan ? ftdm_channel_get_span_id(tech_pvt->ftdmchan) : 0;
	chan_id = tech_pvt->ftdmchan ? ftdm_channel_get_id(tech_pvt->ftdmchan) : 0;


    /* Now verify the device is still attached to this call :-)
     * Sometimes the FS core takes too long (more than 3 seconds) in calling
     * channel_on_hangup() and the FreeTDM core decides to take the brute
     * force approach and hangup and detach themselves from the call. Later
     * when FS finally comes around, we might end up hanging up the device
     * attached to another call, this verification avoids that. */
    uuid = switch_core_session_get_uuid(session);
    tokencnt = ftdm_channel_get_token_count(tech_pvt->ftdmchan);
    for (t = 0; t < tokencnt; t++) {
        token = ftdm_channel_get_token(tech_pvt->ftdmchan, t);
        if (!zstr(token) && !strcasecmp(uuid, token)) {
            uuid_found = 1;
            break;
        }
    }

    if (!uuid_found) {
        switch_log_printf(SWITCH_CHANNEL_LOG, SWITCH_LOG_DEBUG, "Device [%d:%d] is no longer attached to %s. Nothing to do.\n", span_id, chan_id, name);
        goto end;
    }
	

	ftdm_channel_clear_token(tech_pvt->ftdmchan, switch_core_session_get_uuid(session));

	chantype = ftdm_channel_get_type(tech_pvt->ftdmchan);
	switch (chantype) {
	case FTDM_CHAN_TYPE_FXO:
	case FTDM_CHAN_TYPE_EM:
		{
			ftdm_channel_call_hangup(tech_pvt->ftdmchan);
		}
		break;
	case FTDM_CHAN_TYPE_FXS:
		{
			tokencnt = ftdm_channel_get_token_count(tech_pvt->ftdmchan);
			if (!ftdm_channel_call_check_busy(tech_pvt->ftdmchan) && !ftdm_channel_call_check_done(tech_pvt->ftdmchan)) {
				if (tokencnt) {
					cycle_foreground(tech_pvt->ftdmchan, 0, NULL);
				} else {
					ftdm_channel_call_hangup(tech_pvt->ftdmchan);
				}
			}
		}
		break;
	case FTDM_CHAN_TYPE_CAS:
	case FTDM_CHAN_TYPE_B:
		{
			const char *var = NULL;
			ftdm_call_cause_t hcause = switch_channel_get_cause_q850(channel);
			if (hcause  < 1 || hcause > 127) {
				hcause = FTDM_CAUSE_DESTINATION_OUT_OF_ORDER;
			}
			var = switch_channel_get_variable(channel, "ss7_rel_loc");
			if (var) {
				ftdm_usrmsg_t usrmsg;
				memset(&usrmsg, 0, sizeof(ftdm_usrmsg_t));
				ftdm_usrmsg_add_var(&usrmsg, "ss7_rel_loc", var);
				ftdm_channel_call_hangup_with_cause_ex(tech_pvt->ftdmchan, hcause, &usrmsg);
			} else {
				ftdm_channel_call_hangup_with_cause(tech_pvt->ftdmchan, hcause);
			}
		}
		break;
	default: 
		{
			switch_log_printf(SWITCH_CHANNEL_LOG, SWITCH_LOG_DEBUG, "Unhandled channel type %d for channel %s\n", chantype, switch_channel_get_name(channel));
		}
		break;
	}

 end:

	switch_mutex_lock(globals.mutex);
	globals.calls--;
	if (globals.calls < 0) {
		globals.calls = 0;
	}
	switch_mutex_unlock(globals.mutex);

	switch_log_printf(SWITCH_CHANNEL_LOG, SWITCH_LOG_DEBUG, "[%d:%d] %s CHANNEL HANGUP EXIT\n", span_id, chan_id, name);
	return SWITCH_STATUS_SUCCESS;
}

static switch_status_t channel_kill_channel(switch_core_session_t *session, int sig)
{
	switch_channel_t *channel = NULL;
	private_t *tech_pvt = NULL;

	channel = switch_core_session_get_channel(session);
	assert(channel != NULL);

	tech_pvt = switch_core_session_get_private(session);
	assert(tech_pvt != NULL);

	switch (sig) {
	case SWITCH_SIG_KILL:
		switch_clear_flag_locked(tech_pvt, TFLAG_IO);
		switch_set_flag_locked(tech_pvt, TFLAG_DEAD);
		break;
	case SWITCH_SIG_BREAK:
		switch_set_flag_locked(tech_pvt, TFLAG_BREAK);
		break;
	default:
		break;
	}

	return SWITCH_STATUS_SUCCESS;
}

static switch_status_t channel_on_exchange_media(switch_core_session_t *session)
{
	switch_log_printf(SWITCH_CHANNEL_LOG, SWITCH_LOG_DEBUG, "CHANNEL EXCHANGE_MEDIA\n");
	return SWITCH_STATUS_SUCCESS;
}

static switch_status_t channel_on_soft_execute(switch_core_session_t *session)
{
	switch_log_printf(SWITCH_CHANNEL_LOG, SWITCH_LOG_DEBUG, "CHANNEL SOFT_EXECUTE\n");
	return SWITCH_STATUS_SUCCESS;
}

static switch_status_t channel_send_dtmf(switch_core_session_t *session, const switch_dtmf_t *dtmf)
{
	private_t *tech_pvt = NULL;
	char tmp[2] = "";

	tech_pvt = switch_core_session_get_private(session);
	assert(tech_pvt != NULL);

	if (switch_test_flag(tech_pvt, TFLAG_DEAD)) {
		switch_channel_hangup(switch_core_session_get_channel(session), SWITCH_CAUSE_LOSE_RACE);
		return SWITCH_STATUS_FALSE;
	} 

	tmp[0] = dtmf->digit;
	ftdm_channel_command(tech_pvt->ftdmchan, FTDM_COMMAND_SEND_DTMF, tmp);
		
	return SWITCH_STATUS_SUCCESS;
}

static switch_status_t channel_read_frame(switch_core_session_t *session, switch_frame_t **frame, switch_io_flag_t flags, int stream_id)
{
	switch_channel_t *channel = NULL;
	private_t *tech_pvt = NULL;
	ftdm_size_t len;
	ftdm_wait_flag_t wflags = FTDM_READ;
	char dtmf[128] = "";
	ftdm_status_t status;
	int total_to;
	int chunk, do_break = 0;
	uint32_t span_id, chan_id;
	const char *name = NULL;

	channel = switch_core_session_get_channel(session);
	assert(channel != NULL);
	
	tech_pvt = switch_core_session_get_private(session);
	assert(tech_pvt != NULL);

	name = switch_channel_get_name(channel);
	if (!tech_pvt->ftdmchan) {
		switch_log_printf(SWITCH_CHANNEL_LOG, SWITCH_LOG_DEBUG, "no ftdmchan set in channel %s!\n", name);
		return SWITCH_STATUS_FALSE;
	} 

	span_id = ftdm_channel_get_span_id(tech_pvt->ftdmchan);
	chan_id = ftdm_channel_get_id(tech_pvt->ftdmchan);
	if (switch_test_flag(tech_pvt, TFLAG_DEAD)) {
		switch_log_printf(SWITCH_CHANNEL_LOG, SWITCH_LOG_DEBUG, "TFLAG_DEAD is set in channel %s device %d:%d!\n", name, span_id, chan_id);
		return SWITCH_STATUS_FALSE;
	} 

	/* Digium Cards sometimes timeout several times in a row here. 
	   Yes, we support digium cards, ain't we nice.......
	   6 double length intervals should compensate */
	chunk = ftdm_channel_get_io_interval(tech_pvt->ftdmchan) * 2;
	total_to = chunk * 6;

 top:

	if (switch_channel_test_flag(channel, CF_SUSPEND)) {
		do_break = 1;
	}

	if (switch_test_flag(tech_pvt, TFLAG_BREAK)) {
		switch_clear_flag_locked(tech_pvt, TFLAG_BREAK);
		do_break = 1;
	}

	if (switch_test_flag(tech_pvt, TFLAG_HOLD) || do_break) {
		switch_yield(ftdm_channel_get_io_interval(tech_pvt->ftdmchan) * 1000);
		tech_pvt->cng_frame.datalen = ftdm_channel_get_io_packet_len(tech_pvt->ftdmchan);
		tech_pvt->cng_frame.samples = tech_pvt->cng_frame.datalen;
		tech_pvt->cng_frame.flags = SFF_CNG;
		*frame = &tech_pvt->cng_frame;
		if (ftdm_channel_get_codec(tech_pvt->ftdmchan) == FTDM_CODEC_SLIN) {
			tech_pvt->cng_frame.samples /= 2;
		}
		return SWITCH_STATUS_SUCCESS;
	}
	
	if (!switch_test_flag(tech_pvt, TFLAG_IO)) {
		switch_log_printf(SWITCH_CHANNEL_LOG, SWITCH_LOG_DEBUG, "TFLAG_IO is not set in channel %s device %d:%d!\n", name, span_id, chan_id);
		goto fail;
	}

	wflags = FTDM_READ;	
	status = ftdm_channel_wait(tech_pvt->ftdmchan, &wflags, chunk);
	
	if (status == FTDM_FAIL) {
		switch_log_printf(SWITCH_CHANNEL_LOG, SWITCH_LOG_ERROR, "Failed to read from channel %s device %d:%d!\n", name, span_id, chan_id);
		goto fail;
	}
	
	if (status == FTDM_TIMEOUT) {
		if (!switch_test_flag(tech_pvt, TFLAG_HOLD)) {
			total_to -= chunk;
			if (total_to <= 0) {
				switch_log_printf(SWITCH_CHANNEL_LOG, SWITCH_LOG_WARNING, "Too many timeouts while waiting I/O in channel %s device %d:%d!\n", name, span_id, chan_id);
				goto fail;
			}
		}
		goto top;
	}

	if (!(wflags & FTDM_READ)) {
		goto top;
	}

	len = tech_pvt->read_frame.buflen;
	if (ftdm_channel_read(tech_pvt->ftdmchan, tech_pvt->read_frame.data, &len) != FTDM_SUCCESS) {
		switch_log_printf(SWITCH_CHANNEL_LOG, SWITCH_LOG_WARNING, "Failed to read from channel %s device %d:%d!\n", name, span_id, chan_id);
		if (++tech_pvt->read_error > FTDM_MAX_READ_WRITE_ERRORS) {
			switch_log_printf(SWITCH_CHANNEL_LOG, SWITCH_LOG_ERROR, "too many I/O read errors on channel %s device %d:%d!\n", name, span_id, chan_id);
			goto fail;
		}
	} else {
		tech_pvt->read_error = 0;
	}

	*frame = &tech_pvt->read_frame;
	tech_pvt->read_frame.datalen = (uint32_t)len;
	tech_pvt->read_frame.samples = tech_pvt->read_frame.datalen;

	if (ftdm_channel_get_codec(tech_pvt->ftdmchan) == FTDM_CODEC_SLIN) {
		tech_pvt->read_frame.samples /= 2;
	}

	while (ftdm_channel_dequeue_dtmf(tech_pvt->ftdmchan, dtmf, sizeof(dtmf))) {
		switch_dtmf_t _dtmf = { 0, switch_core_default_dtmf_duration(0) };
		char *p;
		for (p = dtmf; p && *p; p++) {
			if (is_dtmf(*p)) {
				_dtmf.digit = *p;
				ftdm_log(FTDM_LOG_DEBUG, "Queuing DTMF [%c] in channel %s device %d:%d\n", *p, name, span_id, chan_id);
				switch_channel_queue_dtmf(channel, &_dtmf);
			}
		}
	}

	return SWITCH_STATUS_SUCCESS;

fail:
	switch_log_printf(SWITCH_CHANNEL_LOG, SWITCH_LOG_ERROR, "clearing IO in channel %s device %d:%d!\n", name, span_id, chan_id);
	switch_clear_flag_locked(tech_pvt, TFLAG_IO);
	return SWITCH_STATUS_GENERR;
}

static switch_status_t channel_write_frame(switch_core_session_t *session, switch_frame_t *frame, switch_io_flag_t flags, int stream_id)
{
	switch_channel_t *channel = NULL;
	private_t *tech_pvt = NULL;
	ftdm_size_t len;
	unsigned char data[SWITCH_RECOMMENDED_BUFFER_SIZE] = {0};
	const char *name = "(none)";
	ftdm_wait_flag_t wflags = FTDM_WRITE;
	uint32_t span_id = 0, chan_id = 0;

	channel = switch_core_session_get_channel(session);
	assert(channel != NULL);

	tech_pvt = switch_core_session_get_private(session);
	assert(tech_pvt != NULL);

	name = switch_channel_get_name(channel);
	if (!tech_pvt->ftdmchan) {
		switch_log_printf(SWITCH_CHANNEL_LOG, SWITCH_LOG_DEBUG, "no ftdmchan set in channel %s!\n", name);
		return SWITCH_STATUS_FALSE;
	} 

	span_id = ftdm_channel_get_span_id(tech_pvt->ftdmchan);
	chan_id = ftdm_channel_get_id(tech_pvt->ftdmchan);
	
	if (switch_test_flag(tech_pvt, TFLAG_DEAD)) {
		switch_log_printf(SWITCH_CHANNEL_LOG, SWITCH_LOG_DEBUG, "TFLAG_DEAD is set in channel %s device %d:%d!\n", name, span_id, chan_id);
		return SWITCH_STATUS_FALSE;
	}

	if (switch_test_flag(tech_pvt, TFLAG_HOLD)) {
		return SWITCH_STATUS_SUCCESS;
	}

	if (!switch_test_flag(tech_pvt, TFLAG_IO)) {
		switch_log_printf(SWITCH_CHANNEL_LOG, SWITCH_LOG_DEBUG, "TFLAG_IO is not set in channel %s device %d:%d!\n", name, span_id, chan_id);
		goto fail;
	}

	if (switch_test_flag(frame, SFF_CNG)) {
		frame->data = data;
		frame->buflen = sizeof(data);
		if ((frame->datalen = tech_pvt->write_codec.implementation->encoded_bytes_per_packet) > frame->buflen) {
			goto fail;
		}
		memset(data, 255, frame->datalen);
	}


	wflags = FTDM_WRITE;	
	ftdm_channel_wait(tech_pvt->ftdmchan, &wflags, ftdm_channel_get_io_interval(tech_pvt->ftdmchan) * 10);
	
	if (!(wflags & FTDM_WRITE)) {
		switch_log_printf(SWITCH_CHANNEL_LOG, SWITCH_LOG_DEBUG, "Dropping frame! (write note ready) in channel %s device %d:%d!\n", name, span_id, chan_id);
		return SWITCH_STATUS_SUCCESS;
	}

	len = frame->datalen;
	if (ftdm_channel_write(tech_pvt->ftdmchan, frame->data, frame->buflen, &len) != FTDM_SUCCESS) {
		switch_log_printf(SWITCH_CHANNEL_LOG, SWITCH_LOG_DEBUG, "Failed to write to channel %s device %d:%d!\n", name, span_id, chan_id);
		if (++tech_pvt->write_error > FTDM_MAX_READ_WRITE_ERRORS) {
			switch_log_printf(SWITCH_CHANNEL_LOG, 
					SWITCH_LOG_ERROR, "Too many I/O write errors on channel %s device %d:%d!\n", name, span_id, chan_id);
			goto fail;
		}
	} else {
		tech_pvt->write_error = 0;
	}

	return SWITCH_STATUS_SUCCESS;

 fail:
	switch_log_printf(SWITCH_CHANNEL_LOG, SWITCH_LOG_DEBUG, "Error writing to channel %s device %d:%d!\n", name, span_id, chan_id);
	switch_clear_flag_locked(tech_pvt, TFLAG_IO);
	return SWITCH_STATUS_GENERR;

}

static switch_status_t channel_receive_message_cas(switch_core_session_t *session, switch_core_session_message_t *msg)
{
	switch_channel_t *channel;
	private_t *tech_pvt;
	uint32_t phy_id;

	channel = switch_core_session_get_channel(session);
	assert(channel != NULL);
			
	tech_pvt = (private_t *) switch_core_session_get_private(session);
	assert(tech_pvt != NULL);
	
	if (switch_test_flag(tech_pvt, TFLAG_DEAD)) {
        switch_channel_hangup(channel, SWITCH_CAUSE_LOSE_RACE);
        return SWITCH_STATUS_FALSE;
    }

	phy_id = ftdm_channel_get_ph_id(tech_pvt->ftdmchan);	
	ftdm_log(FTDM_LOG_DEBUG, "Got Freeswitch message in R2 channel %d [%d]\n", phy_id, msg->message_id);

	if (switch_channel_direction(channel) == SWITCH_CALL_DIRECTION_OUTBOUND) {
		return SWITCH_STATUS_SUCCESS;
	}

	switch (msg->message_id) {
	case SWITCH_MESSAGE_INDICATE_RINGING:
		{
			ftdm_channel_call_indicate(tech_pvt->ftdmchan, FTDM_CHANNEL_INDICATE_PROGRESS);
		}
		break;
	case SWITCH_MESSAGE_INDICATE_PROGRESS:
		{
			ftdm_channel_call_indicate(tech_pvt->ftdmchan, FTDM_CHANNEL_INDICATE_PROGRESS_MEDIA);
		}
		break;
	case SWITCH_MESSAGE_INDICATE_ANSWER:
		{
			ftdm_channel_call_answer(tech_pvt->ftdmchan);
		}
		break;
	default:
		break;
	}

	return SWITCH_STATUS_SUCCESS;
}

static switch_status_t channel_receive_message_b(switch_core_session_t *session, switch_core_session_message_t *msg)
{
	switch_channel_t *channel;
	private_t *tech_pvt;

	channel = switch_core_session_get_channel(session);
	assert(channel != NULL);
			
	tech_pvt = (private_t *) switch_core_session_get_private(session);
	assert(tech_pvt != NULL);

	if (switch_test_flag(tech_pvt, TFLAG_DEAD)) {
		switch_channel_hangup(channel, SWITCH_CAUSE_LOSE_RACE);
		return SWITCH_STATUS_FALSE;
    	}

	if (ftdm_channel_call_check_hangup(tech_pvt->ftdmchan)) {
		return SWITCH_STATUS_SUCCESS;
	}

	if (switch_channel_direction(channel) == SWITCH_CALL_DIRECTION_OUTBOUND) {
		return SWITCH_STATUS_SUCCESS;
	}

	switch (msg->message_id) {
	case SWITCH_MESSAGE_INDICATE_RINGING:
		{
			ftdm_channel_call_indicate(tech_pvt->ftdmchan, FTDM_CHANNEL_INDICATE_RINGING);
		}
		break;
	case SWITCH_MESSAGE_INDICATE_PROGRESS:
		{
			ftdm_channel_call_indicate(tech_pvt->ftdmchan, FTDM_CHANNEL_INDICATE_PROGRESS_MEDIA);
		}
		break;
	case SWITCH_MESSAGE_INDICATE_ANSWER:
		{
			ftdm_channel_call_answer(tech_pvt->ftdmchan);
		}
		break;
	case SWITCH_MESSAGE_INDICATE_REDIRECT:
	case SWITCH_MESSAGE_INDICATE_DEFLECT:
		{
			ftdm_usrmsg_t usrmsg;
			const char *val = NULL;

			memset(&usrmsg, 0, sizeof(usrmsg));

			if ((val = switch_channel_get_variable(channel, "freetdm_transfer_data"))) {
				ftdm_usrmsg_add_var(&usrmsg, "transfer_data", val);
			}

			switch_set_flag(tech_pvt, TFLAG_TRANSFER);
			if (ftdm_channel_call_transfer_ex(tech_pvt->ftdmchan, msg->string_arg, &usrmsg) != FTDM_SUCCESS) {
				switch_clear_flag(tech_pvt, TFLAG_TRANSFER);
			}
			while (switch_test_flag(tech_pvt, TFLAG_TRANSFER)) {
				switch_yield(100000);
			}
		}
	default:
		break;
	}

	return SWITCH_STATUS_SUCCESS;
}

static switch_status_t channel_receive_message_fxo(switch_core_session_t *session, switch_core_session_message_t *msg)
{
	switch_channel_t *channel;
	private_t *tech_pvt;

	channel = switch_core_session_get_channel(session);
	assert(channel != NULL);
			
	tech_pvt = (private_t *) switch_core_session_get_private(session);
	assert(tech_pvt != NULL);

	if (switch_test_flag(tech_pvt, TFLAG_DEAD)) {
		switch_channel_hangup(channel, SWITCH_CAUSE_LOSE_RACE);
		return SWITCH_STATUS_FALSE;
    	}
	
	if (switch_channel_direction(channel) == SWITCH_CALL_DIRECTION_OUTBOUND) {
		return SWITCH_STATUS_SUCCESS;
	}

	switch (msg->message_id) {
	case SWITCH_MESSAGE_INDICATE_PROGRESS:
	case SWITCH_MESSAGE_INDICATE_ANSWER:
		ftdm_channel_call_answer(tech_pvt->ftdmchan);
		break;
	default:
		break;
	}

	return SWITCH_STATUS_SUCCESS;
}

static switch_status_t channel_receive_message_fxs(switch_core_session_t *session, switch_core_session_message_t *msg)
{
	switch_channel_t *channel;
	private_t *tech_pvt;

	channel = switch_core_session_get_channel(session);
	assert(channel != NULL);
			
	tech_pvt = (private_t *) switch_core_session_get_private(session);
	assert(tech_pvt != NULL);

	if (switch_test_flag(tech_pvt, TFLAG_DEAD)) {
		switch_channel_hangup(channel, SWITCH_CAUSE_LOSE_RACE);
		return SWITCH_STATUS_FALSE;
	}

	if (switch_channel_direction(channel) == SWITCH_CALL_DIRECTION_OUTBOUND) {
		return SWITCH_STATUS_SUCCESS;
	}
	
	switch (msg->message_id) {
	case SWITCH_MESSAGE_INDICATE_PROGRESS:
	case SWITCH_MESSAGE_INDICATE_ANSWER:
		ftdm_channel_call_answer(tech_pvt->ftdmchan);
		switch_channel_mark_answered(channel);
		break;
	case SWITCH_MESSAGE_INDICATE_RINGING:
		if (!switch_channel_test_flag(channel, CF_ANSWERED) && 
			!switch_channel_test_flag(channel, CF_EARLY_MEDIA) &&
			!switch_channel_test_flag(channel, CF_RING_READY)
			) {
				ftdm_channel_call_indicate(tech_pvt->ftdmchan, FTDM_CHANNEL_INDICATE_RINGING);
				switch_channel_mark_ring_ready(channel);
		}
		break;
	default:
		break;
	}

	return SWITCH_STATUS_SUCCESS;
}

static switch_status_t channel_receive_message(switch_core_session_t *session, switch_core_session_message_t *msg)
{
	private_t *tech_pvt;
	switch_status_t status;
	switch_channel_t *channel;
	const char *var;
	ftdm_channel_t *ftdmchan = NULL;

	tech_pvt = (private_t *) switch_core_session_get_private(session);
	assert(tech_pvt != NULL);

	channel = switch_core_session_get_channel(session);

	if (switch_test_flag(tech_pvt, TFLAG_DEAD)) {
        switch_channel_hangup(channel, SWITCH_CAUSE_LOSE_RACE);
        return SWITCH_STATUS_FALSE;
	}

	if (!(ftdmchan = tech_pvt->ftdmchan)) {
        switch_channel_hangup(channel, SWITCH_CAUSE_LOSE_RACE);
        return SWITCH_STATUS_FALSE;
    }

	if (!tech_pvt->ftdmchan) {
		switch_channel_hangup(channel, SWITCH_CAUSE_LOSE_RACE);
		return SWITCH_STATUS_FALSE;
	}

	switch (msg->message_id) {
	case SWITCH_MESSAGE_INDICATE_PROGRESS:
	case SWITCH_MESSAGE_INDICATE_ANSWER:
		if (switch_channel_direction(channel) == SWITCH_CALL_DIRECTION_INBOUND) {
			if ((var = switch_channel_get_variable(channel, "freetdm_pre_buffer_size"))) {
				int tmp = atoi(var);
				if (tmp > -1) {
					ftdm_channel_command(tech_pvt->ftdmchan, FTDM_COMMAND_SET_PRE_BUFFER_SIZE, &tmp);
				}
			}
			if ((var = switch_channel_get_variable(channel, "freetdm_disable_dtmf"))) {
				ftdm_channel_command(tech_pvt->ftdmchan, FTDM_COMMAND_DISABLE_DTMF_DETECT, NULL);
			}
		}
		break;
	case SWITCH_MESSAGE_INDICATE_UUID_CHANGE:
		{
			ftdm_channel_replace_token(tech_pvt->ftdmchan, msg->string_array_arg[0], msg->string_array_arg[1]);
		}
		break;
	default:
		break;
	}

	switch (ftdm_channel_get_type(tech_pvt->ftdmchan)) {
	case FTDM_CHAN_TYPE_FXS:
	case FTDM_CHAN_TYPE_EM:
		status = channel_receive_message_fxs(session, msg);
		break;
	case FTDM_CHAN_TYPE_FXO:
		status = channel_receive_message_fxo(session, msg);
		break;
	case FTDM_CHAN_TYPE_B:
		status = channel_receive_message_b(session, msg);
        break;
	case FTDM_CHAN_TYPE_CAS:
		status = channel_receive_message_cas(session, msg);
        break;
	default:
		status = SWITCH_STATUS_FALSE;
		break;
	}

	return status;

}

switch_state_handler_table_t freetdm_state_handlers = {
	/*.on_init */ channel_on_init,
	/*.on_routing */ channel_on_routing,
	/*.on_execute */ channel_on_execute,
	/*.on_hangup */ channel_on_hangup,
	/*.on_exchange_media */ channel_on_exchange_media,
	/*.on_soft_execute */ channel_on_soft_execute,
	/*.on_consume_media */ NULL,
    /*.on_hibernate */ NULL,
    /*.on_reset */ NULL,
    /*.on_park*/ NULL,
    /*.on_reporting*/ NULL,
    /*.on_destroy*/ channel_on_destroy

};

switch_io_routines_t freetdm_io_routines = {
	/*.outgoing_channel */ channel_outgoing_channel,
	/*.read_frame */ channel_read_frame,
	/*.write_frame */ channel_write_frame,
	/*.kill_channel */ channel_kill_channel,
	/*.send_dtmf */ channel_send_dtmf,
	/*.receive_message*/ channel_receive_message
};

static const char* channel_get_variable(switch_core_session_t *session, switch_event_t *var_event, const char *variable_name)
{
       const char *variable = NULL;
       if (var_event) {
               if ((variable = switch_event_get_header(var_event, variable_name))) {
                       return variable;
               }
       }

       if (session) {
               switch_channel_t *channel = switch_core_session_get_channel(session);
               if ((variable = switch_channel_get_variable(channel, variable_name))) {
                       return variable;
               }
       }
       return NULL;
}

typedef struct {
	switch_event_t *var_event;
	switch_core_session_t *new_session;
	private_t *tech_pvt;
	switch_caller_profile_t *caller_profile;
} hunt_data_t;

static ftdm_status_t on_channel_found(ftdm_channel_t *fchan, ftdm_caller_data_t *caller_data)
{
	uint32_t span_id, chan_id;
	const char *var;
	char *sess_uuid;
	char name[128];
	ftdm_status_t status;
	hunt_data_t *hdata = caller_data->priv;
	switch_channel_t *channel = switch_core_session_get_channel(hdata->new_session);

	if ((var = switch_event_get_header(hdata->var_event, "freetdm_pre_buffer_size"))) {
		int tmp = atoi(var);
		if (tmp > -1) {
			ftdm_channel_command(fchan, FTDM_COMMAND_SET_PRE_BUFFER_SIZE, &tmp);
		}
	}

	span_id = ftdm_channel_get_span_id(fchan);
	chan_id = ftdm_channel_get_id(fchan);

	tech_init(hdata->tech_pvt, hdata->new_session, fchan, caller_data);

	snprintf(name, sizeof(name), "FreeTDM/%u:%u/%s", span_id, chan_id, caller_data->dnis.digits);
	switch_log_printf(SWITCH_CHANNEL_LOG, SWITCH_LOG_DEBUG, "Connect outbound channel %s\n", name);
	switch_channel_set_name(channel, name);
	switch_channel_set_variable(channel, "freetdm_span_name", ftdm_channel_get_span_name(fchan));
	switch_channel_set_variable_printf(channel, "freetdm_span_number", "%d", span_id);
	switch_channel_set_variable_printf(channel, "freetdm_chan_number", "%d", chan_id);

	switch_channel_set_caller_profile(channel, hdata->caller_profile);
	hdata->tech_pvt->caller_profile = hdata->caller_profile;

	switch_channel_set_state(channel, CS_INIT);
	sess_uuid = switch_core_session_get_uuid(hdata->new_session);
	status = ftdm_channel_add_token(fchan, sess_uuid, ftdm_channel_get_token_count(fchan));
	switch_assert(status == FTDM_SUCCESS);

	if (SPAN_CONFIG[span_id].limit_calls) {
		char spanresource[512];
		snprintf(spanresource, sizeof(spanresource), "span_%s_%s", ftdm_channel_get_span_name(fchan), 
				caller_data->dnis.digits);
		ftdm_log(FTDM_LOG_DEBUG, "Adding rate limit resource on channel %d:%d (%s/%s/%d/%d)\n", 
				span_id, chan_id, FREETDM_LIMIT_REALM, 
				spanresource, SPAN_CONFIG[span_id].limit_calls, SPAN_CONFIG[span_id].limit_seconds);
		if (switch_limit_incr("hash", hdata->new_session, FREETDM_LIMIT_REALM, spanresource, 
					SPAN_CONFIG[span_id].limit_calls, SPAN_CONFIG[span_id].limit_seconds) != SWITCH_STATUS_SUCCESS) {
			return FTDM_BREAK;
		}
	}
	switch_log_printf(SWITCH_CHANNEL_LOG, SWITCH_LOG_DEBUG, "Attached session %s to channel %d:%d\n", sess_uuid, span_id, chan_id);
	return FTDM_SUCCESS;
}

/* Make sure when you have 2 sessions in the same scope that you pass the appropriate one to the routines
that allocate memory or you will have 1 channel with memory allocated from another channel's pool!
*/
static switch_call_cause_t channel_outgoing_channel(switch_core_session_t *session, switch_event_t *var_event,
													switch_caller_profile_t *outbound_profile,
													switch_core_session_t **new_session, switch_memory_pool_t **pool,
													switch_originate_flag_t flags, switch_call_cause_t *cancel_cause)
{
	hunt_data_t hunt_data;
	const char *dest = NULL;
	char *data = NULL;
	int span_id = -1, group_id = -1, chan_id = 0;
	switch_call_cause_t cause = SWITCH_CAUSE_DESTINATION_OUT_OF_ORDER;
	ftdm_status_t status;
	int direction = FTDM_TOP_DOWN;
	ftdm_caller_data_t caller_data = {{ 0 }};
	char *span_name = NULL;
	switch_event_header_t *h;
	char *argv[3];
	int argc = 0;
	const char *var;
	const char *dest_num = NULL, *callerid_num = NULL;
	const char *network_peer_uuid = NULL;
	char sigbridge_peer[255];
	switch_channel_t *peer_chan = NULL;
	switch_channel_t *our_chan = NULL;
	ftdm_hunting_scheme_t hunting;
	ftdm_usrmsg_t usrmsg;

	memset(&usrmsg, 0, sizeof(ftdm_usrmsg_t));
	memset(sigbridge_peer, 0, sizeof(sigbridge_peer));

	if (!outbound_profile) {
		switch_log_printf(SWITCH_CHANNEL_LOG, SWITCH_LOG_ERROR, "Missing caller profile\n");
		return SWITCH_CAUSE_DESTINATION_OUT_OF_ORDER;
	}

	if (zstr(outbound_profile->destination_number)) {
		switch_log_printf(SWITCH_CHANNEL_LOG, SWITCH_LOG_ERROR, "Invalid dial string\n");
		return SWITCH_CAUSE_DESTINATION_OUT_OF_ORDER;
	}


	data = switch_core_strdup(outbound_profile->pool, outbound_profile->destination_number);

	if (!zstr(outbound_profile->destination_number)) {
		dest_num = switch_sanitize_number(switch_core_strdup(outbound_profile->pool, outbound_profile->destination_number));
	}

	if (!zstr(outbound_profile->caller_id_number)) {
		callerid_num = switch_sanitize_number(switch_core_strdup(outbound_profile->pool, outbound_profile->caller_id_number));
	}

	if (!zstr(callerid_num) && !strcmp(callerid_num, "0000000000")) {
		callerid_num = NULL;
	}
	
	if ((argc = switch_separate_string(data, '/', argv, (sizeof(argv) / sizeof(argv[0])))) < 2) {
		switch_log_printf(SWITCH_CHANNEL_LOG, SWITCH_LOG_ERROR, "Invalid dial string\n");
        	return SWITCH_CAUSE_DESTINATION_OUT_OF_ORDER;
	}
	
	if (switch_is_number(argv[0])) {
		span_id = atoi(argv[0]);
	} else {
		span_name = argv[0];
	}	

	if (*argv[1] == 'A') {
		direction = FTDM_BOTTOM_UP;
	} else if (*argv[1] == 'a') {
		direction =  FTDM_TOP_DOWN;
	} else if (*argv[1] == 'r') {
		direction =  FTDM_RR_DOWN;
	} else if (*argv[1] == 'R') {
		direction =  FTDM_RR_UP;
	} else {
		chan_id = atoi(argv[1]);
	}

	if (!(dest = argv[2])) {
		dest = "";
	}

	if (span_id == 0 && chan_id != 0) {
		switch_log_printf(SWITCH_CHANNEL_LOG, SWITCH_LOG_ERROR, "Span 0 is used to pick the first available span, selecting a channel is not supported (and doesn't make sense)\n");
		return SWITCH_CAUSE_DESTINATION_OUT_OF_ORDER;
	}

	if (span_id == -1 && !zstr(span_name)) {
		ftdm_span_t *span;
		ftdm_status_t zstatus = ftdm_span_find_by_name(span_name, &span);
		if (zstatus == FTDM_SUCCESS && span) {
			span_id = ftdm_span_get_id(span);
		}
	}

	if (span_id == -1) {
		//Look for a group
		ftdm_group_t *group;
		ftdm_status_t zstatus = ftdm_group_find_by_name(span_name, &group);
		if (zstatus == FTDM_SUCCESS && group) {
			group_id = ftdm_group_get_id(group);
		} else {
			switch_log_printf(SWITCH_CHANNEL_LOG, SWITCH_LOG_ERROR, "Missing ftdm span or group: %s\n", span_name);
			return SWITCH_CAUSE_DESTINATION_OUT_OF_ORDER;
		}
	}

	if (group_id < 0 && chan_id < 0) {
		direction = FTDM_BOTTOM_UP;
		chan_id = 0;
	}

	if (session && globals.sip_headers && !switch_core_session_check_interface (session,freetdm_endpoint_interface) ) {
		switch_channel_t *channel = switch_core_session_get_channel(session);
		const char *sipvar;

		network_peer_uuid = switch_channel_get_variable(channel, "sip_h_X-FreeTDM-TransUUID");

		sipvar = switch_channel_get_variable(channel, "sip_h_X-FreeTDM-CallerName");
		if (sipvar) {
			ftdm_set_string(caller_data.cid_name, sipvar);
		}
		
		sipvar = switch_channel_get_variable(channel, "sip_h_X-FreeTDM-CallerNumber");
		if (sipvar) {
			ftdm_set_string(caller_data.cid_num.digits, sipvar);
		}

		sipvar = switch_channel_get_variable(channel, "sip_h_X-FreeTDM-ANI");
		if (sipvar) {
			ftdm_set_string(caller_data.ani.digits, sipvar);
		}

		sipvar = switch_channel_get_variable(channel, "sip_h_X-FreeTDM-ANI-TON");
		if (sipvar) {
			caller_data.ani.type = (uint8_t)atoi(sipvar);
		}

		sipvar = switch_channel_get_variable(channel, "sip_h_X-FreeTDM-ANI-Plan");
		if (sipvar) {
			caller_data.ani.plan = (uint8_t)atoi(sipvar);
		}

		/* Used by ftmod_sangoma_ss7 only */
		sipvar = switch_channel_get_variable(channel, "sip_h_X-FreeTDM-ANI-NADI");
		if (sipvar) {
			ftdm_usrmsg_add_var(&usrmsg, "ss7_clg_nadi", sipvar);
		}

		sipvar = switch_channel_get_variable(channel, "sip_h_X-FreeTDM-ANI2");
		if (sipvar) {
			ftdm_set_string(caller_data.aniII, sipvar);
		}
		
		sipvar = switch_channel_get_variable(channel, "sip_h_X-FreeTDM-DNIS");
		if (sipvar) {
			ftdm_set_string(caller_data.dnis.digits, sipvar);
		}

		sipvar = switch_channel_get_variable(channel, "sip_h_X-FreeTDM-LOC");
		if (sipvar) {
			ftdm_set_string(caller_data.loc.digits, sipvar);
		}

		sipvar = switch_channel_get_variable(channel, "sip_h_X-FreeTDM-LOC-Screen");
		if (sipvar) {
			ftdm_usrmsg_add_var(&usrmsg, "ss7_loc_screen_ind", sipvar);
		}

		sipvar = switch_channel_get_variable(channel, "sip_h_X-FreeTDM-LOC-Presentation");
		if (sipvar) {
			ftdm_usrmsg_add_var(&usrmsg, "ss7_loc_pres_ind", sipvar);
		}

		sipvar = switch_channel_get_variable(channel, "sip_h_X-FreeTDM-LOC-NADI");
		if (sipvar) {
			ftdm_usrmsg_add_var(&usrmsg, "ss7_loc_nadi", sipvar);
<<<<<<< HEAD
		}   
=======
		}

>>>>>>> 4f5a6557

		sipvar = switch_channel_get_variable(channel, "sip_h_X-FreeTDM-DNIS-TON");
		if (sipvar) {
			caller_data.dnis.type = (uint8_t)atoi(sipvar);
		}

		sipvar = switch_channel_get_variable(channel, "sip_h_X-FreeTDM-DNIS-Plan");
		if (sipvar) {
			caller_data.dnis.plan = (uint8_t)atoi(sipvar);
		}

		/* Used by ftmod_sangoma_ss7 only */
		sipvar = switch_channel_get_variable(channel, "sip_h_X-FreeTDM-DNIS-NADI");
		if (sipvar) {
			ftdm_usrmsg_add_var(&usrmsg, "ss7_cld_nadi", sipvar);
		}
		
		sipvar = switch_channel_get_variable(channel, "sip_h_X-FreeTDM-RDNIS");
		if (sipvar) {
			ftdm_set_string(caller_data.rdnis.digits, sipvar);
			ftdm_usrmsg_add_var(&usrmsg, "ss7_rdnis_digits", sipvar);
		}

		sipvar = switch_channel_get_variable(channel, "sip_h_X-FreeTDM-RDNIS-Plan");
		if (sipvar) {
			ftdm_usrmsg_add_var(&usrmsg, "ss7_rdnis_plan", sipvar);
		}

		sipvar = switch_channel_get_variable(channel, "sip_h_X-FreeTDM-RDNIS-NADI");
		if (sipvar) {
			ftdm_usrmsg_add_var(&usrmsg, "ss7_rdnis_nadi", sipvar);
		}

		sipvar = switch_channel_get_variable(channel, "sip_h_X-FreeTDM-RDNIS-Screen");
		if (sipvar) {
			ftdm_usrmsg_add_var(&usrmsg, "ss7_rdnis_screen_ind", sipvar);
		}

		sipvar = switch_channel_get_variable(channel, "sip_h_X-FreeTDM-RDNIS-Presentation");
		if (sipvar) {
			ftdm_usrmsg_add_var(&usrmsg, "ss7_rdnis_pres_ind", sipvar);
		}

		sipvar = switch_channel_get_variable(channel, "sip_h_X-FreeTDM-GN");
		if (sipvar) {
			ftdm_usrmsg_add_var(&usrmsg, "ss7_gn_digits", sipvar);
		}

		sipvar = switch_channel_get_variable(channel, "sip_h_X-FreeTDM-GN-NumQual");
		if (sipvar) {
			ftdm_usrmsg_add_var(&usrmsg, "ss7_gn_numqual", sipvar);
		}

		sipvar = switch_channel_get_variable(channel, "sip_h_X-FreeTDM-GN-NADI");
		if (sipvar) {
			ftdm_usrmsg_add_var(&usrmsg, "ss7_gn_nadi", sipvar);
		}

		sipvar = switch_channel_get_variable(channel, "sip_h_X-FreeTDM-GN-Screen");
		if (sipvar) {
			ftdm_usrmsg_add_var(&usrmsg, "ss7_gn_screen_ind", sipvar);
		}

		sipvar = switch_channel_get_variable(channel, "sip_h_X-FreeTDM-GN-Presentation");
		if (sipvar) {
			ftdm_usrmsg_add_var(&usrmsg, "ss7_gn_pres_ind", sipvar);
		}

		sipvar = switch_channel_get_variable(channel, "sip_h_X-FreeTDM-GN-Plan");
		if (sipvar) {
			ftdm_usrmsg_add_var(&usrmsg, "ss7_gn_npi", sipvar);
		}

		sipvar = switch_channel_get_variable(channel, "sip_h_X-FreeTDM-GN-NumInComp");
		if (sipvar) {
			ftdm_usrmsg_add_var(&usrmsg, "ss7_gn_num_inc_ind", sipvar);
		}
		
		sipvar = switch_channel_get_variable(channel, "sip_h_X-FreeTDM-Screen");
		if (sipvar) {
			ftdm_usrmsg_add_var(&usrmsg, "ss7_screen_ind", sipvar);
		}

		sipvar = switch_channel_get_variable(channel, "sip_h_X-FreeTDM-Presentation");
		if (sipvar) {
			ftdm_usrmsg_add_var(&usrmsg, "ss7_pres_ind", sipvar);
		}

		sipvar = switch_channel_get_variable(channel, "sip_h_X-FreeTDM-CPC");
		if (sipvar) {
			ftdm_set_calling_party_category(sipvar, (uint8_t *)&caller_data.cpc);
		}
		
		sipvar = switch_channel_get_variable(channel, "sip_h_X-FreeTDM-IAM");
		if (sipvar) {
			ftdm_usrmsg_add_var(&usrmsg, "ss7_iam", sipvar);
		}

		/* redirection information */
		sipvar = switch_channel_get_variable(channel, "sip_h_X-FreeTDM-RDINF-Indicator");
		if (sipvar) {
			ftdm_usrmsg_add_var(&usrmsg, "ss7_rdinfo_indicator", sipvar);
		}
		sipvar = switch_channel_get_variable(channel, "sip_h_X-FreeTDM-RDINF-OrigReason");
		if (sipvar) {
			ftdm_usrmsg_add_var(&usrmsg, "ss7_rdinfo_orig", sipvar);
		}
		sipvar = switch_channel_get_variable(channel, "sip_h_X-FreeTDM-RDINF-Count");
		if (sipvar) {
			ftdm_usrmsg_add_var(&usrmsg, "ss7_rdinfo_count", sipvar);
		}
		sipvar = switch_channel_get_variable(channel, "sip_h_X-FreeTDM-RDINF-Reason");
		if (sipvar) {
			ftdm_usrmsg_add_var(&usrmsg, "ss7_rdinfo_reason", sipvar);
		}

<<<<<<< HEAD
=======
		
>>>>>>> 4f5a6557
		sipvar = switch_channel_get_variable(channel, "sip_h_X-FreeTDM-OCN");
		if (sipvar) {
			ftdm_usrmsg_add_var(&usrmsg, "ss7_ocn", sipvar);
		}
		sipvar = switch_channel_get_variable(channel, "sip_h_X-FreeTDM-OCN-NADI");
		if (sipvar) {
			ftdm_usrmsg_add_var(&usrmsg, "ss7_ocn_nadi", sipvar);
		}
		sipvar = switch_channel_get_variable(channel, "sip_h_X-FreeTDM-OCN-Plan");
		if (sipvar) {
			ftdm_usrmsg_add_var(&usrmsg, "ss7_ocn_plan", sipvar);
		}
		sipvar = switch_channel_get_variable(channel, "sip_h_X-FreeTDM-OCN-Presentation");
		if (sipvar) {
			ftdm_usrmsg_add_var(&usrmsg, "ss7_ocn_pres", sipvar);
		}
	}

	if (switch_test_flag(outbound_profile, SWITCH_CPF_SCREEN)) {
		caller_data.screen = FTDM_SCREENING_VERIFIED_PASSED;
	}

	if (switch_test_flag(outbound_profile, SWITCH_CPF_HIDE_NUMBER)) {
		caller_data.pres = FTDM_PRES_RESTRICTED;
	}

	if ((var = channel_get_variable(session, var_event, "freetdm_iam_fwd_ind_isdn_access_ind"))) {
		ftdm_usrmsg_add_var(&usrmsg, "iam_fwd_ind_isdn_access_ind", var);
	}

	if ((var = channel_get_variable(session, var_event, "freetdm_bearer_capability"))) {
		caller_data.bearer_capability = (uint8_t)atoi(var);
	}
	
	if ((var = channel_get_variable(session, var_event, "freetdm_bearer_layer1"))) {
		caller_data.bearer_layer1 = (uint8_t)atoi(var);
	}

	if ((var = channel_get_variable(session, var_event, "freetdm_screening_ind"))) {
		ftdm_set_screening_ind(var, &caller_data.screen);
	}

	if ((var = channel_get_variable(session, var_event, "freetdm_presentation_ind"))) {
		ftdm_set_presentation_ind(var, &caller_data.pres);
	}

	if ((var = channel_get_variable(session, var_event, "freetdm_outbound_ton"))) {
		ftdm_set_ton(var, &caller_data.dnis.type);
	} else {
		caller_data.dnis.type = outbound_profile->destination_number_ton;
	}

	if ((var = channel_get_variable(session, var_event, "freetdm_calling_party_category"))) {
		ftdm_set_calling_party_category(var, (uint8_t *)&caller_data.cpc);
	}
	
	if (!zstr(dest)) {
		ftdm_set_string(caller_data.dnis.digits, dest);
	}

	caller_data.dnis.plan = outbound_profile->destination_number_numplan;

	/* blindly copy data from outbound_profile. They will be overwritten
	 * by calling ftdm_caller_data if needed after */
	caller_data.cid_num.type = outbound_profile->caller_ton;
	caller_data.cid_num.plan = outbound_profile->caller_numplan;
	caller_data.rdnis.type = outbound_profile->rdnis_ton;
	caller_data.rdnis.plan = outbound_profile->rdnis_numplan;

	ftdm_set_string(caller_data.cid_name, outbound_profile->caller_id_name);
	ftdm_set_string(caller_data.cid_num.digits, switch_str_nil(outbound_profile->caller_id_number));

	memset(&hunting, 0, sizeof(hunting));

	if (group_id >= 0) {
		hunting.mode = FTDM_HUNT_GROUP;
		hunting.mode_data.group.group_id = group_id;
		hunting.mode_data.group.direction = direction;
	} else if (chan_id) {
		hunting.mode = FTDM_HUNT_CHAN;
		hunting.mode_data.chan.span_id = span_id;
		hunting.mode_data.chan.chan_id = chan_id;
	} else {
		hunting.mode = FTDM_HUNT_SPAN;
		hunting.mode_data.span.span_id = span_id;
		hunting.mode_data.span.direction = direction;
	}

	for (h = var_event->headers; h; h = h->next) {
		if (!strncasecmp(h->name, FREETDM_VAR_PREFIX, FREETDM_VAR_PREFIX_LEN)) {
			char *v = h->name + FREETDM_VAR_PREFIX_LEN;
			if (!zstr(v)) {
				if (!strcasecmp(v, "ss7_iam")) {
					/* Do not print the value of ss7_iam as it is very long */
					switch_log_printf(SWITCH_CHANNEL_LOG, SWITCH_LOG_DEBUG, "Adding outbound freetdm variable %s to channel %d:%d\n", v, span_id, chan_id);
				} else {
					switch_log_printf(SWITCH_CHANNEL_LOG, SWITCH_LOG_DEBUG, "Adding outbound freetdm variable %s=%s to channel %d:%d\n", v, h->value, span_id, chan_id);
				}
				
				ftdm_usrmsg_add_var(&usrmsg, v, h->value);
			}
		}
	}

	if ((*new_session = switch_core_session_request(freetdm_endpoint_interface, SWITCH_CALL_DIRECTION_OUTBOUND, flags, pool)) != 0) {
		private_t *tech_pvt;
		switch_caller_profile_t *caller_profile;
		
		switch_core_session_add_stream(*new_session, NULL);
		if (!(tech_pvt = (private_t *) switch_core_session_alloc(*new_session, sizeof(private_t)))) {
			switch_log_printf(SWITCH_CHANNEL_LOG, SWITCH_LOG_CRIT, "Hey where is my memory pool?\n");
			switch_core_session_destroy(new_session);
			cause = SWITCH_CAUSE_DESTINATION_OUT_OF_ORDER;
			goto fail;
		}

		our_chan = switch_core_session_get_channel(*new_session);

		/* Figure out if there is a native bridge requested through SIP x headers */
		if (network_peer_uuid) {
			switch_core_session_t *network_peer = switch_core_session_locate(network_peer_uuid);
			if (network_peer) {
				const char *my_uuid = switch_core_session_get_uuid(*new_session);
				private_t *peer_private = switch_core_session_get_private(network_peer);
				peer_chan = switch_core_session_get_channel(network_peer);
				switch_set_string(tech_pvt->network_peer_uuid, network_peer_uuid);
				switch_set_string(peer_private->network_peer_uuid, my_uuid);

				switch_log_printf(SWITCH_CHANNEL_LOG, SWITCH_LOG_DEBUG, "Session %s is network-bridged with %s\n", 
						my_uuid, network_peer_uuid);

				snprintf(sigbridge_peer, sizeof(sigbridge_peer), "%u:%u", 
				ftdm_channel_get_span_id(peer_private->ftdmchan), ftdm_channel_get_id(peer_private->ftdmchan));
				switch_core_session_rwunlock(network_peer);
			}
<<<<<<< HEAD

=======
>>>>>>> 4f5a6557
		/* Figure out if there is a native bridge requested through dial plan variable and the originating channel is also freetdm (not going through SIP) */
		} else if (session
		 && (var = channel_get_variable(session, var_event, FREETDM_VAR_PREFIX "native_sigbridge")) 
		 && switch_true(var)
		 && switch_core_session_compare(*new_session, session)) {
			private_t *peer_pvt = switch_core_session_get_private(session);
			peer_chan = switch_core_session_get_channel(session);
			snprintf(sigbridge_peer, sizeof(sigbridge_peer), "%u:%u", 
					ftdm_channel_get_span_id(peer_pvt->ftdmchan), ftdm_channel_get_id(peer_pvt->ftdmchan));
		}

		caller_profile = switch_caller_profile_clone(*new_session, outbound_profile);
		caller_profile->destination_number = switch_core_strdup(caller_profile->pool, switch_str_nil(dest_num));
		caller_profile->caller_id_number = switch_core_strdup(caller_profile->pool, switch_str_nil(callerid_num));

		hunting.result_cb = on_channel_found;
		hunt_data.var_event = var_event;
		hunt_data.new_session = *new_session;
		hunt_data.caller_profile = caller_profile;
		hunt_data.tech_pvt = tech_pvt;
		caller_data.priv = &hunt_data;

		if (session && !zstr(sigbridge_peer)) {
			peer_chan = switch_core_session_get_channel(session);
			ftdm_usrmsg_add_var(&usrmsg, "sigbridge_peer", sigbridge_peer);
		}

		if ((status = ftdm_call_place_ex(&caller_data, &hunting, &usrmsg)) != FTDM_SUCCESS) {
			if (tech_pvt->read_codec.implementation) {
				switch_core_codec_destroy(&tech_pvt->read_codec);
			}
			
			if (tech_pvt->write_codec.implementation) {
				switch_core_codec_destroy(&tech_pvt->write_codec);
			}
			switch_core_session_destroy(new_session);
			if (status == FTDM_BREAK || status == FTDM_EBUSY) { 
				cause = SWITCH_CAUSE_NORMAL_CIRCUIT_CONGESTION;
			} else {
				cause = SWITCH_CAUSE_DESTINATION_OUT_OF_ORDER;
			}
            		goto fail;
		}

		if (our_chan && peer_chan) {
			switch_log_printf(SWITCH_CHANNEL_LOG, SWITCH_LOG_INFO, 
					"Bridging native signaling of channel %s to channel %s\n", 
					switch_channel_get_name(peer_chan), switch_channel_get_name(our_chan));
		}

		return SWITCH_CAUSE_SUCCESS;
	}

fail:

	return cause;
}

static void ftdm_enable_channel_dtmf(ftdm_channel_t *fchan, switch_channel_t *channel)
{
	if (channel) {
		const char *var;
		if ((var = switch_channel_get_variable(channel, "freetdm_disable_dtmf"))) {
			if (switch_true(var)) {
				ftdm_channel_command(fchan, FTDM_COMMAND_DISABLE_DTMF_DETECT, NULL);
				ftdm_log(FTDM_LOG_INFO, "DTMF detection disabled in channel %d:%d\n", ftdm_channel_get_span_id(fchan), ftdm_channel_get_id(fchan));
				return;
			}
		}
		/* the variable is not present or has a negative value then proceed to enable DTMF ... */
	}
	if (ftdm_channel_command(fchan, FTDM_COMMAND_ENABLE_DTMF_DETECT, NULL) != FTDM_SUCCESS) {
		ftdm_log(FTDM_LOG_ERROR, "Failed to enable DTMF detection in channel %d:%d\n", ftdm_channel_get_span_id(fchan), ftdm_channel_get_id(fchan));
	}
}

ftdm_status_t ftdm_channel_from_event(ftdm_sigmsg_t *sigmsg, switch_core_session_t **sp)
{
	switch_core_session_t *session = NULL;
	private_t *tech_pvt = NULL;
	switch_channel_t *channel = NULL;
	ftdm_iterator_t *iter = NULL;
	ftdm_iterator_t *curr = NULL;
	const char *var_name = NULL;
	const char *var_value = NULL;
	uint32_t spanid, chanid;
	char name[128];
	ftdm_caller_data_t *channel_caller_data = ftdm_channel_get_caller_data(sigmsg->channel);
	
	*sp = NULL;

	spanid = ftdm_channel_get_span_id(sigmsg->channel);
	chanid = ftdm_channel_get_id(sigmsg->channel);
	
	if (!(session = switch_core_session_request(freetdm_endpoint_interface, SWITCH_CALL_DIRECTION_INBOUND, SOF_NONE, NULL))) {
		switch_log_printf(SWITCH_CHANNEL_LOG, SWITCH_LOG_CRIT, "Initilization Error!\n");
		return FTDM_FAIL;
	}
	
	/* I guess we always want DTMF detection */
	ftdm_enable_channel_dtmf(sigmsg->channel, NULL);

	switch_core_session_add_stream(session, NULL);
	
	tech_pvt = (private_t *) switch_core_session_alloc(session, sizeof(private_t));
	assert(tech_pvt != NULL);
	channel = switch_core_session_get_channel(session);
	if (tech_init(tech_pvt, session, sigmsg->channel, channel_caller_data) != SWITCH_STATUS_SUCCESS) {
		switch_log_printf(SWITCH_CHANNEL_LOG, SWITCH_LOG_CRIT, "Initilization Error!\n");
		switch_core_session_destroy(&session);
		return FTDM_FAIL;
	}

	channel_caller_data->collected[0] = '\0';
	
	if (zstr(channel_caller_data->cid_name)) {
		switch_set_string(channel_caller_data->cid_name, ftdm_channel_get_name(sigmsg->channel));
	}

	if (zstr(channel_caller_data->cid_num.digits)) {
		if (!zstr(channel_caller_data->ani.digits)) {
			switch_set_string(channel_caller_data->cid_num.digits, channel_caller_data->ani.digits);
		} else {
			switch_set_string(channel_caller_data->cid_num.digits, ftdm_channel_get_number(sigmsg->channel));
		}
	}

	tech_pvt->caller_profile = switch_caller_profile_new(switch_core_session_get_pool(session),
														 "FreeTDM",
														 SPAN_CONFIG[spanid].dialplan,
														 channel_caller_data->cid_name,
														 channel_caller_data->cid_num.digits,
														 NULL,
														 channel_caller_data->ani.digits,
														 channel_caller_data->aniII,
														 channel_caller_data->rdnis.digits,
														 (char *)modname,
														 SPAN_CONFIG[spanid].context,
														 channel_caller_data->dnis.digits);

	assert(tech_pvt->caller_profile != NULL);

	if (channel_caller_data->screen == 1 || channel_caller_data->screen == 3) {
		switch_set_flag(tech_pvt->caller_profile, SWITCH_CPF_SCREEN);
	}

	tech_pvt->caller_profile->caller_ton = channel_caller_data->cid_num.type;
	tech_pvt->caller_profile->caller_numplan = channel_caller_data->cid_num.plan;
	tech_pvt->caller_profile->ani_ton = channel_caller_data->ani.type;
	tech_pvt->caller_profile->ani_numplan = channel_caller_data->ani.plan;
	tech_pvt->caller_profile->destination_number_ton = channel_caller_data->dnis.type;
	tech_pvt->caller_profile->destination_number_numplan = channel_caller_data->dnis.plan;
	tech_pvt->caller_profile->rdnis_ton = channel_caller_data->rdnis.type;
	tech_pvt->caller_profile->rdnis_numplan = channel_caller_data->rdnis.plan;

	if (channel_caller_data->pres) {
		switch_set_flag(tech_pvt->caller_profile, SWITCH_CPF_HIDE_NAME | SWITCH_CPF_HIDE_NUMBER);
	}
	
	snprintf(name, sizeof(name), "FreeTDM/%u:%u/%s", spanid, chanid, tech_pvt->caller_profile->destination_number);
	switch_log_printf(SWITCH_CHANNEL_LOG, SWITCH_LOG_DEBUG, "Connect inbound channel %s\n", name);
	switch_channel_set_name(channel, name);
	switch_channel_set_caller_profile(channel, tech_pvt->caller_profile);

	switch_channel_set_variable(channel, "freetdm_span_name", ftdm_channel_get_span_name(sigmsg->channel));
	switch_channel_set_variable_printf(channel, "freetdm_span_number", "%d", spanid);	
	switch_channel_set_variable_printf(channel, "freetdm_chan_number", "%d", chanid);
	switch_channel_set_variable_printf(channel, "freetdm_bearer_capability", "%d", channel_caller_data->bearer_capability);	
	switch_channel_set_variable_printf(channel, "freetdm_bearer_layer1", "%d", channel_caller_data->bearer_layer1);
	switch_channel_set_variable_printf(channel, "freetdm_calling_party_category", ftdm_calling_party_category2str(channel_caller_data->cpc));
	switch_channel_set_variable_printf(channel, "screening_ind", ftdm_screening2str(channel_caller_data->screen));
	switch_channel_set_variable_printf(channel, "presentation_ind", ftdm_presentation2str(channel_caller_data->pres));
	
	
	if (globals.sip_headers) {
		switch_channel_set_variable(channel, "sip_h_X-FreeTDM-SpanName", ftdm_channel_get_span_name(sigmsg->channel));
		switch_channel_set_variable_printf(channel, "sip_h_X-FreeTDM-TransUUID", "%s",switch_core_session_get_uuid(session));	
		switch_channel_set_variable_printf(channel, "sip_h_X-FreeTDM-SpanNumber", "%d", spanid);	
		switch_channel_set_variable_printf(channel, "sip_h_X-FreeTDM-ChanNumber", "%d", chanid);

		switch_channel_set_variable_printf(channel, "sip_h_X-FreeTDM-CallerName", "%s", channel_caller_data->cid_name);
		switch_channel_set_variable_printf(channel, "sip_h_X-FreeTDM-CallerNumber", "%s", channel_caller_data->cid_num.digits);

		switch_channel_set_variable_printf(channel, "sip_h_X-FreeTDM-ANI", "%s", channel_caller_data->ani.digits);
		switch_channel_set_variable_printf(channel, "sip_h_X-FreeTDM-ANI-TON", "%d", channel_caller_data->ani.type);
		switch_channel_set_variable_printf(channel, "sip_h_X-FreeTDM-ANI-Plan", "%d", channel_caller_data->ani.plan);
		switch_channel_set_variable_printf(channel, "sip_h_X-FreeTDM-ANI2", "%s", channel_caller_data->aniII);
		
		switch_channel_set_variable_printf(channel, "sip_h_X-FreeTDM-DNIS", "%s", channel_caller_data->dnis.digits);
		switch_channel_set_variable_printf(channel, "sip_h_X-FreeTDM-DNIS-TON", "%d", channel_caller_data->dnis.type);
		switch_channel_set_variable_printf(channel, "sip_h_X-FreeTDM-DNIS-Plan", "%d", channel_caller_data->dnis.plan);

		switch_channel_set_variable_printf(channel, "sip_h_X-FreeTDM-RDNIS", "%s", channel_caller_data->rdnis.digits);
		switch_channel_set_variable_printf(channel, "sip_h_X-FreeTDM-RDNIS-NADI", "%d", channel_caller_data->rdnis.type);
		switch_channel_set_variable_printf(channel, "sip_h_X-FreeTDM-RDNIS-Plan", "%d", channel_caller_data->rdnis.plan);
		switch_channel_set_variable_printf(channel, "sip_h_X-FreeTDM-CPC", "%s", ftdm_calling_party_category2str(channel_caller_data->cpc));
	
		var_value = ftdm_sigmsg_get_var(sigmsg, "ss7_rdinfo_indicator");
		if (!ftdm_strlen_zero(var_value)) {
			switch_channel_set_variable_printf(channel, "sip_h_X-FreeTDM-RDINF-Indicator", "%s", var_value);
		}

		var_value = ftdm_sigmsg_get_var(sigmsg, "ss7_rdinfo_orig");
		if (!ftdm_strlen_zero(var_value)) {
			switch_channel_set_variable_printf(channel, "sip_h_X-FreeTDM-RDINF-OrigReason", "%s", var_value);
		}

		var_value = ftdm_sigmsg_get_var(sigmsg, "ss7_rdinfo_count");
		if (!ftdm_strlen_zero(var_value)) {
			switch_channel_set_variable_printf(channel, "sip_h_X-FreeTDM-RDINF-Count", "%s", var_value);
		}

		var_value = ftdm_sigmsg_get_var(sigmsg, "ss7_rdinfo_reason");
		if (!ftdm_strlen_zero(var_value)) {
			switch_channel_set_variable_printf(channel, "sip_h_X-FreeTDM-RDINF-Reason", "%s", var_value);
		}
			
		var_value = ftdm_sigmsg_get_var(sigmsg, "ss7_clg_nadi");
		if (!ftdm_strlen_zero(var_value)) {
			switch_channel_set_variable_printf(channel, "sip_h_X-FreeTDM-NADI", "%s", var_value);
			switch_channel_set_variable_printf(channel, "sip_h_X-FreeTDM-ANI-NADI", "%s", var_value);
		}

		var_value = ftdm_sigmsg_get_var(sigmsg, "ss7_cld_nadi");
		if (!ftdm_strlen_zero(var_value)) {
			switch_channel_set_variable_printf(channel, "sip_h_X-FreeTDM-DNIS-NADI", "%s", var_value);
		}

		var_value = ftdm_sigmsg_get_var(sigmsg, "ss7_rdnis_screen_ind");
		if (!ftdm_strlen_zero(var_value)) {
			switch_channel_set_variable_printf(channel, "sip_h_X-FreeTDM-RDNIS-Screen", "%s", var_value);
		}

		var_value = ftdm_sigmsg_get_var(sigmsg, "ss7_rdnis_pres_ind");
		if (!ftdm_strlen_zero(var_value)) {
			switch_channel_set_variable_printf(channel, "sip_h_X-FreeTDM-RDNIS-Presentation", "%s", var_value);
		}

		var_value = ftdm_sigmsg_get_var(sigmsg, "ss7_gn_digits");
		if (!ftdm_strlen_zero(var_value)) {
			switch_channel_set_variable_printf(channel, "sip_h_X-FreeTDM-GN", "%s", var_value);

			var_value = ftdm_sigmsg_get_var(sigmsg, "ss7_gn_numqual");
			if (!ftdm_strlen_zero(var_value)) {
				switch_channel_set_variable_printf(channel, "sip_h_X-FreeTDM-GN-NumQual", "%s", var_value);
			}

			var_value = ftdm_sigmsg_get_var(sigmsg, "ss7_gn_nadi");
			if (!ftdm_strlen_zero(var_value)) {
				switch_channel_set_variable_printf(channel, "sip_h_X-FreeTDM-GN-NADI", "%s", var_value);
			}

			var_value = ftdm_sigmsg_get_var(sigmsg, "ss7_gn_screen_ind");
			if (!ftdm_strlen_zero(var_value)) {
				switch_channel_set_variable_printf(channel, "sip_h_X-FreeTDM-GN-Screen", "%s", var_value);
			}

			var_value = ftdm_sigmsg_get_var(sigmsg, "ss7_gn_pres_ind");
			if (!ftdm_strlen_zero(var_value)) {
				switch_channel_set_variable_printf(channel, "sip_h_X-FreeTDM-GN-Presentation", "%s", var_value);
			}

			var_value = ftdm_sigmsg_get_var(sigmsg, "ss7_gn_npi");
			if (!ftdm_strlen_zero(var_value)) {
				switch_channel_set_variable_printf(channel, "sip_h_X-FreeTDM-GN-Plan", "%s", var_value);
			}

			var_value = ftdm_sigmsg_get_var(sigmsg, "ss7_gn_num_inc_ind");
			if (!ftdm_strlen_zero(var_value)) {
				switch_channel_set_variable_printf(channel, "sip_h_X-FreeTDM-GN-NumInComp", "%s", var_value);
			}
		} /* End - var_value = ftdm_sigmsg_get_var(sigmsg, "ss7_gn_digits"); */

		var_value = ftdm_sigmsg_get_var(sigmsg, "ss7_iam");
		if (!ftdm_strlen_zero(var_value)) {
			switch_channel_set_variable_printf(channel, "sip_h_X-FreeTDM-IAM", "%s", var_value);
		}

		var_value = ftdm_sigmsg_get_var(sigmsg, "ss7_cic");
		if (!ftdm_strlen_zero(var_value)) {
			switch_channel_set_variable_printf(channel, "sip_h_X-FreeTDM-CIC", "%s", var_value);
		}

		switch_channel_set_variable_printf(channel, "sip_h_X-FreeTDM-Screen", "%d", channel_caller_data->screen);
		switch_channel_set_variable_printf(channel, "sip_h_X-FreeTDM-Presentation", "%d", channel_caller_data->pres);
		switch_channel_set_variable_printf(channel, "sip_h_X-FreeTDM-CallReference", "%d", channel_caller_data->call_reference);

		var_value = ftdm_sigmsg_get_var(sigmsg, "ss7_opc");
		if (!ftdm_strlen_zero(var_value)) {
			switch_channel_set_variable_printf(channel, "sip_h_X-FreeTDM-OPC", "%s", var_value);
		}

		var_value = ftdm_sigmsg_get_var(sigmsg, "ss7_loc_digits");
		if (!ftdm_strlen_zero(var_value)) {
			switch_channel_set_variable_printf(channel, "sip_h_X-FreeTDM-LOC", "%s", var_value);
		}

		var_value = ftdm_sigmsg_get_var(sigmsg, "ss7_loc_screen_ind");
		if (!ftdm_strlen_zero(var_value)) {
			switch_channel_set_variable_printf(channel, "sip_h_X-FreeTDM-LOC-Screen", "%s", var_value);
		}

		var_value = ftdm_sigmsg_get_var(sigmsg, "ss7_loc_pres_ind");
		if (!ftdm_strlen_zero(var_value)) {
			switch_channel_set_variable_printf(channel, "sip_h_X-FreeTDM-LOC-Presentation", "%s", var_value);
		}

		var_value = ftdm_sigmsg_get_var(sigmsg, "ss7_loc_nadi");
		if (!ftdm_strlen_zero(var_value)) {
			switch_channel_set_variable_printf(channel, "sip_h_X-FreeTDM-LOC-NADI", "%s", var_value);
		}

		var_value = ftdm_sigmsg_get_var(sigmsg, "ss7_ocn");
		if (!ftdm_strlen_zero(var_value)) {
			switch_channel_set_variable_printf(channel, "sip_h_X-FreeTDM-OCN", "%s", var_value);
		}
<<<<<<< HEAD
=======

>>>>>>> 4f5a6557
		var_value = ftdm_sigmsg_get_var(sigmsg, "ss7_ocn_nadi");
		if (!ftdm_strlen_zero(var_value)) {
			switch_channel_set_variable_printf(channel, "sip_h_X-FreeTDM-OCN-NADI", "%s", var_value);
		}
<<<<<<< HEAD

=======
		
>>>>>>> 4f5a6557
		var_value = ftdm_sigmsg_get_var(sigmsg, "ss7_ocn_plan");
		if (!ftdm_strlen_zero(var_value)) {
			switch_channel_set_variable_printf(channel, "sip_h_X-FreeTDM-OCN-Plan", "%s", var_value);
		}
<<<<<<< HEAD

=======
		
>>>>>>> 4f5a6557
		var_value = ftdm_sigmsg_get_var(sigmsg, "ss7_ocn_pres");
		if (!ftdm_strlen_zero(var_value)) {
			switch_channel_set_variable_printf(channel, "sip_h_X-FreeTDM-OCN-Presentation", "%s", var_value);
		}
	}

	/* Add any call variable to the dial plan */
	iter = ftdm_sigmsg_get_var_iterator(sigmsg, iter);
	for (curr = iter ; curr; curr = ftdm_iterator_next(curr)) {
		ftdm_get_current_var(curr, &var_name, &var_value);
		snprintf(name, sizeof(name), FREETDM_VAR_PREFIX "%s", var_name);
		switch_channel_set_variable_printf(channel, name, "%s", var_value);
		if (!strcasecmp(var_name, "ss7_iam")) {
			/* Do not print freetdm_ss7_iam as it is a very long variable */
			switch_log_printf(SWITCH_CHANNEL_LOG, SWITCH_LOG_DEBUG, "Call Variable: %s is present\n", name);
		} else {
			switch_log_printf(SWITCH_CHANNEL_LOG, SWITCH_LOG_DEBUG, "Call Variable: %s = %s\n", name, var_value);
		}
	}
	ftdm_iterator_free(iter);
	
	switch_channel_set_state(channel, CS_INIT);
	if (switch_core_session_thread_launch(session) != SWITCH_STATUS_SUCCESS) {
		switch_log_printf(SWITCH_CHANNEL_LOG, SWITCH_LOG_CRIT, "Error spawning thread\n");
		switch_core_session_destroy(&session);
		return FTDM_FAIL;
	}

	if (ftdm_channel_add_token(sigmsg->channel, switch_core_session_get_uuid(session), 0) != FTDM_SUCCESS) {
		switch_log_printf(SWITCH_CHANNEL_LOG, SWITCH_LOG_CRIT, "Error adding token\n");
		switch_core_session_destroy(&session);
		return FTDM_FAIL;
	}
	*sp = session;

    return FTDM_SUCCESS;
}

static FIO_SIGNAL_CB_FUNCTION(on_common_signal)
{
	uint32_t chanid, spanid;
	switch_event_t *event = NULL;	
	ftdm_alarm_flag_t alarmbits = FTDM_ALARM_NONE;

	chanid = ftdm_channel_get_id(sigmsg->channel);
	spanid = ftdm_channel_get_span_id(sigmsg->channel);

	switch (sigmsg->event_id) {

	case FTDM_SIGEVENT_ALARM_CLEAR:
	case FTDM_SIGEVENT_ALARM_TRAP:
		{
			if (ftdm_channel_get_alarms(sigmsg->channel, &alarmbits) != FTDM_SUCCESS) {
				ftdm_log(FTDM_LOG_ERROR, "failed to retrieve alarms\n");
				return FTDM_FAIL;
			}
			if (switch_event_create(&event, SWITCH_EVENT_TRAP) != SWITCH_STATUS_SUCCESS) {
				ftdm_log(FTDM_LOG_ERROR, "failed to create alarms events\n");
				return FTDM_FAIL;
			}
			if (sigmsg->event_id == FTDM_SIGEVENT_ALARM_CLEAR) {
				ftdm_log(FTDM_LOG_NOTICE, "Alarm cleared on channel %d:%d\n", spanid, chanid);
				switch_event_add_header_string(event, SWITCH_STACK_BOTTOM, "condition", "ftdm-alarm-clear");
			} else {
				ftdm_log(FTDM_LOG_NOTICE, "Alarm raised on channel %d:%d\n", spanid, chanid);
				switch_event_add_header_string(event, SWITCH_STACK_BOTTOM, "condition", "ftdm-alarm-trap");
			}
		}
		break;
	case FTDM_SIGEVENT_UP:
		{
			/* clear any rate limit resource for this span */
			char spanresource[512];
			if (SPAN_CONFIG[spanid].limit_reset_event == FTDM_LIMIT_RESET_ON_ANSWER && SPAN_CONFIG[spanid].limit_calls) {
				ftdm_caller_data_t *caller_data = ftdm_channel_get_caller_data(sigmsg->channel);
				snprintf(spanresource, sizeof(spanresource), "span_%s_%s", ftdm_channel_get_span_name(sigmsg->channel), caller_data->dnis.digits);
				ftdm_log(FTDM_LOG_DEBUG, "Clearing rate limit resource on channel %d:%d (%s/%s)\n", spanid, chanid, FREETDM_LIMIT_REALM, spanresource);
				switch_limit_interval_reset("hash", FREETDM_LIMIT_REALM, spanresource);
			}
			return FTDM_SUCCESS;
		}
	case FTDM_SIGEVENT_TRANSFER_COMPLETED:
		{
			switch_core_session_t *session = NULL;
			switch_channel_t *channel = NULL;
			private_t *tech_pvt = NULL;

			if ((session = ftdm_channel_get_session(sigmsg->channel, 0))) {
				channel = switch_core_session_get_channel(session);
				tech_pvt = switch_core_session_get_private(session);

				switch_clear_flag_locked(tech_pvt, TFLAG_TRANSFER);
				switch_channel_set_variable(channel, "freetdm_transfer_response", ftdm_transfer_response2str(sigmsg->ev_data.transfer_completed.response));
				switch_core_session_rwunlock(session);
			}
			return FTDM_SUCCESS;
		}
		break;
	case FTDM_SIGEVENT_RELEASED:
	case FTDM_SIGEVENT_INDICATION_COMPLETED:
	case FTDM_SIGEVENT_DIALING:
		{
			/* Swallow these events */
			return FTDM_BREAK;
		}
		break;
	case FTDM_SIGEVENT_STOP:
	case FTDM_SIGEVENT_RESTART:
		{
			switch_core_session_t *session = NULL;
			private_t *tech_pvt = NULL;
			while((session = ftdm_channel_get_session(sigmsg->channel, 0))) {
				tech_pvt = switch_core_session_get_private(session);

				switch_clear_flag_locked(tech_pvt, TFLAG_TRANSFER);
				switch_core_session_rwunlock(session);
				return FTDM_SUCCESS;
			}
		}
		break;
	default:
		return FTDM_SUCCESS;
		break;
	}

	if (event) {
		switch_event_add_header(event, SWITCH_STACK_BOTTOM, "span-name", "%s", ftdm_channel_get_span_name(sigmsg->channel));
		switch_event_add_header(event, SWITCH_STACK_BOTTOM, "span-number", "%d", ftdm_channel_get_span_id(sigmsg->channel));
		switch_event_add_header(event, SWITCH_STACK_BOTTOM, "chan-number", "%d", ftdm_channel_get_id(sigmsg->channel));

		if (alarmbits & FTDM_ALARM_RED) {
			switch_event_add_header_string(event, SWITCH_STACK_BOTTOM, "alarm", "red");
		}
		if (alarmbits & FTDM_ALARM_YELLOW) {
			switch_event_add_header_string(event, SWITCH_STACK_BOTTOM, "alarm", "yellow");
		}
		if (alarmbits & FTDM_ALARM_RAI) {
			switch_event_add_header_string(event, SWITCH_STACK_BOTTOM, "alarm", "rai");
		}
		if (alarmbits & FTDM_ALARM_BLUE) {
			switch_event_add_header_string(event, SWITCH_STACK_BOTTOM, "alarm", "blue");
		}
		if (alarmbits & FTDM_ALARM_AIS) {
			switch_event_add_header_string(event, SWITCH_STACK_BOTTOM, "alarm", "ais");
		}
		if (alarmbits & FTDM_ALARM_GENERAL) {
			switch_event_add_header_string(event, SWITCH_STACK_BOTTOM, "alarm", "general");
		}
		switch_event_fire(&event);
	}

	return FTDM_BREAK;
}

static FIO_SIGNAL_CB_FUNCTION(on_fxo_signal)
{
	switch_core_session_t *session = NULL;
	switch_channel_t *channel = NULL;
	ftdm_status_t status;
	uint32_t spanid;
	uint32_t chanid;
	ftdm_caller_data_t *caller_data;

	spanid = ftdm_channel_get_span_id(sigmsg->channel);
	chanid = ftdm_channel_get_id(sigmsg->channel);
	caller_data = ftdm_channel_get_caller_data(sigmsg->channel);

	ftdm_log(FTDM_LOG_DEBUG, "got FXO sig %d:%d [%s]\n", spanid, chanid, ftdm_signal_event2str(sigmsg->event_id));

    switch(sigmsg->event_id) {

    case FTDM_SIGEVENT_PROGRESS_MEDIA:
		{
			if ((session = ftdm_channel_get_session(sigmsg->channel, 0))) {
				channel = switch_core_session_get_channel(session);
				switch_channel_mark_pre_answered(channel);
				switch_core_session_rwunlock(session);
			}
		}
		break;
    case FTDM_SIGEVENT_STOP:
		{
			private_t *tech_pvt = NULL;
			while((session = ftdm_channel_get_session(sigmsg->channel, 0))) {
				tech_pvt = switch_core_session_get_private(session);
				switch_set_flag_locked(tech_pvt, TFLAG_DEAD);
				ftdm_channel_clear_token(sigmsg->channel, 0);
				channel = switch_core_session_get_channel(session);
				switch_channel_hangup(channel, caller_data->hangup_cause);
				ftdm_channel_clear_token(sigmsg->channel, switch_core_session_get_uuid(session));
				switch_core_session_rwunlock(session);
			}
		}
		break;
    case FTDM_SIGEVENT_UP:
		{
			if ((session = ftdm_channel_get_session(sigmsg->channel, 0))) {
				channel = switch_core_session_get_channel(session);
				switch_channel_mark_answered(channel);
				ftdm_enable_channel_dtmf(sigmsg->channel, channel);
				switch_core_session_rwunlock(session);
			}
		}
		break;
    case FTDM_SIGEVENT_START:
		{
			status = ftdm_channel_from_event(sigmsg, &session);
			if (status != FTDM_SUCCESS) {
				ftdm_channel_call_hangup(sigmsg->channel);
			}
		}
		break;
	case FTDM_SIGEVENT_SIGSTATUS_CHANGED: { /* twiddle */ } break;
	
	default:
		{
			switch_log_printf(SWITCH_CHANNEL_LOG, SWITCH_LOG_WARNING, "Unhandled msg type %d for channel %d:%d\n",
							  sigmsg->event_id, spanid, chanid);
		}
		break;

	}

	return FTDM_SUCCESS;
}

static FIO_SIGNAL_CB_FUNCTION(on_fxs_signal)
{
	switch_core_session_t *session = NULL;
	switch_channel_t *channel = NULL;
	ftdm_status_t status = FTDM_SUCCESS;
	uint32_t chanid, spanid, tokencount;

	chanid = ftdm_channel_get_id(sigmsg->channel);
	spanid = ftdm_channel_get_span_id(sigmsg->channel);
	tokencount = ftdm_channel_get_token_count(sigmsg->channel);

	ftdm_log(FTDM_LOG_DEBUG, "got FXS sig [%s]\n", ftdm_signal_event2str(sigmsg->event_id));

    switch(sigmsg->event_id) {
    case FTDM_SIGEVENT_UP:
		{
			if ((session = ftdm_channel_get_session(sigmsg->channel, 0))) {
				channel = switch_core_session_get_channel(session);
				switch_channel_mark_answered(channel);
				ftdm_enable_channel_dtmf(sigmsg->channel, channel);
				switch_core_session_rwunlock(session);
			}
		}
		break;
    case FTDM_SIGEVENT_PROGRESS:
		{
			if ((session = ftdm_channel_get_session(sigmsg->channel, 0))) {
				channel = switch_core_session_get_channel(session);
				switch_channel_mark_ring_ready(channel);
				switch_core_session_rwunlock(session);
			}
		}
		break;
    case FTDM_SIGEVENT_START:
		{
			status = ftdm_channel_from_event(sigmsg, &session);
			if (status != FTDM_SUCCESS) {
				ftdm_channel_call_indicate(sigmsg->channel, FTDM_CHANNEL_INDICATE_BUSY);
			}
		}
		break;
	
    case FTDM_SIGEVENT_STOP:
		{
			private_t *tech_pvt = NULL;
			switch_call_cause_t cause = SWITCH_CAUSE_NORMAL_CLEARING;
			if (tokencount) {
				ftdm_caller_data_t *caller_data = ftdm_channel_get_caller_data(sigmsg->channel);
				switch_core_session_t *session_a, *session_b, *session_t = NULL;
				switch_channel_t *channel_a = NULL, *channel_b = NULL;
				int digits = !zstr(caller_data->collected);
				const char *br_a_uuid = NULL, *br_b_uuid = NULL;
				private_t *tech_pvt = NULL;


				if ((session_a = switch_core_session_locate(ftdm_channel_get_token(sigmsg->channel, 0)))) {
					channel_a = switch_core_session_get_channel(session_a);
					br_a_uuid = switch_channel_get_variable(channel_a, SWITCH_SIGNAL_BOND_VARIABLE);

					tech_pvt = switch_core_session_get_private(session_a);
					stop_hold(session_a, switch_channel_get_variable(channel_a, SWITCH_SIGNAL_BOND_VARIABLE));
					switch_clear_flag_locked(tech_pvt, TFLAG_HOLD);
				}

				if ((session_b = switch_core_session_locate(ftdm_channel_get_token(sigmsg->channel, 1)))) {
					channel_b = switch_core_session_get_channel(session_b);
					br_b_uuid = switch_channel_get_variable(channel_b, SWITCH_SIGNAL_BOND_VARIABLE);

					tech_pvt = switch_core_session_get_private(session_b);
					stop_hold(session_a, switch_channel_get_variable(channel_b, SWITCH_SIGNAL_BOND_VARIABLE));
					switch_clear_flag_locked(tech_pvt, TFLAG_HOLD);
				}

				if (channel_a && channel_b &&  switch_channel_direction(channel_a) == SWITCH_CALL_DIRECTION_INBOUND && 
					switch_channel_direction(channel_b) == SWITCH_CALL_DIRECTION_INBOUND) {

					cause = SWITCH_CAUSE_ATTENDED_TRANSFER;
					if (br_a_uuid && br_b_uuid) {
						switch_ivr_uuid_bridge(br_a_uuid, br_b_uuid);
					} else if (br_a_uuid && digits) {
						session_t = switch_core_session_locate(br_a_uuid);
					} else if (br_b_uuid && digits) {
						session_t = switch_core_session_locate(br_b_uuid);
					}
				}
				
				if (session_t) {
					switch_ivr_session_transfer(session_t, caller_data->collected, NULL, NULL);
					switch_core_session_rwunlock(session_t);
				}

				if (session_a) {
					switch_core_session_rwunlock(session_a);
				}

				if (session_b) {
					switch_core_session_rwunlock(session_b);
				}

				
			}

			while((session = ftdm_channel_get_session(sigmsg->channel, 0))) {
				tech_pvt = switch_core_session_get_private(session);
				switch_set_flag_locked(tech_pvt, TFLAG_DEAD);
				channel = switch_core_session_get_channel(session);
				switch_channel_hangup(channel, cause);
				ftdm_channel_clear_token(sigmsg->channel, switch_core_session_get_uuid(session));
				switch_core_session_rwunlock(session);
			}
			ftdm_channel_clear_token(sigmsg->channel, NULL);
			
		}
		break;

    case FTDM_SIGEVENT_ADD_CALL:
		{
			cycle_foreground(sigmsg->channel, 1, NULL);
		}
		break;
    case FTDM_SIGEVENT_FLASH:
		{
			chan_pvt_t *chanpvt = ftdm_channel_get_private(sigmsg->channel);
			if (!chanpvt) {
				ftdm_log(FTDM_LOG_ERROR, "%d:%d has no private data, can't handle FXS features! (this is a bug)\n",
						chanid, spanid);
				break;
			}
			if (ftdm_channel_call_check_hold(sigmsg->channel) && tokencount == 1) {
				switch_core_session_t *session;
				if ((session = ftdm_channel_get_session(sigmsg->channel, 0))) {
					const char *buuid;
					switch_channel_t *channel;
					private_t *tech_pvt;
					
					tech_pvt = switch_core_session_get_private(session);
					channel = switch_core_session_get_channel(session);
					buuid = switch_channel_get_variable(channel, SWITCH_SIGNAL_BOND_VARIABLE);
					ftdm_channel_call_unhold(sigmsg->channel);
					stop_hold(session, buuid);
					switch_clear_flag_locked(tech_pvt, TFLAG_HOLD);
					switch_core_session_rwunlock(session);
				}
			} else if (tokencount == 2 && (SPAN_CONFIG[sigmsg->span_id].analog_options & ANALOG_OPTION_3WAY)) {
				if (switch_test_flag(chanpvt, ANALOG_OPTION_3WAY)) {
					switch_clear_flag(chanpvt, ANALOG_OPTION_3WAY);
					if ((session = ftdm_channel_get_session(sigmsg->channel, 1))) {
						channel = switch_core_session_get_channel(session);
						switch_channel_hangup(channel, SWITCH_CAUSE_NORMAL_CLEARING);
						ftdm_channel_clear_token(sigmsg->channel, switch_core_session_get_uuid(session));
						switch_core_session_rwunlock(session);
					}
					cycle_foreground(sigmsg->channel, 1, NULL);
				} else {
					char *cmd;
					cmd = switch_mprintf("three_way::%s", ftdm_channel_get_token(sigmsg->channel, 0));
					switch_set_flag(chanpvt, ANALOG_OPTION_3WAY);
					cycle_foreground(sigmsg->channel, 1, cmd);
					free(cmd);
				}
			} else if ((SPAN_CONFIG[sigmsg->span_id].analog_options & ANALOG_OPTION_CALL_SWAP)
					   || (SPAN_CONFIG[sigmsg->span_id].analog_options & ANALOG_OPTION_3WAY)
					   ) { 
				cycle_foreground(sigmsg->channel, 1, NULL);
				if (tokencount == 1) {
					ftdm_channel_call_hold(sigmsg->channel);
				}
			}
			
		}
		break;

    case FTDM_SIGEVENT_COLLECTED_DIGIT:
		{
			int span_id = ftdm_channel_get_span_id(sigmsg->channel);
			char *dtmf = sigmsg->ev_data.collected.digits;
			char *regex = SPAN_CONFIG[span_id].dial_regex;
			char *fail_regex = SPAN_CONFIG[span_id].fail_dial_regex;
			ftdm_caller_data_t *caller_data = ftdm_channel_get_caller_data(sigmsg->channel);
			
			if (zstr(regex)) {
				regex = NULL;
			}

			if (zstr(fail_regex)) {
				fail_regex = NULL;
			}

			ftdm_log(FTDM_LOG_DEBUG, "got DTMF sig [%s]\n", dtmf);
			switch_set_string(caller_data->collected, dtmf);
			
			if ((regex || fail_regex) && !zstr(dtmf)) {
				switch_regex_t *re = NULL;
				int ovector[30];
				int match = 0;

				if (fail_regex) {
					match = switch_regex_perform(dtmf, fail_regex, &re, ovector, sizeof(ovector) / sizeof(ovector[0]));
					status = match ? FTDM_SUCCESS : FTDM_BREAK;
					switch_regex_safe_free(re);
					ftdm_log(FTDM_LOG_DEBUG, "DTMF [%s] vs fail regex %s %s\n", dtmf, fail_regex, match ? "matched" : "did not match");
				}

				if (status == FTDM_SUCCESS && regex) {
					match = switch_regex_perform(dtmf, regex, &re, ovector, sizeof(ovector) / sizeof(ovector[0]));
					status = match ? FTDM_BREAK : FTDM_SUCCESS;
					switch_regex_safe_free(re);
					ftdm_log(FTDM_LOG_DEBUG, "DTMF [%s] vs dial regex %s %s\n", dtmf, regex, match ? "matched" : "did not match");
				}
				ftdm_log(FTDM_LOG_DEBUG, "returning %s to COLLECT event with DTMF %s\n", status == FTDM_SUCCESS ? "success" : "break", dtmf);
			}
		}
		break;

	default:
		{
			switch_log_printf(SWITCH_CHANNEL_LOG, SWITCH_LOG_WARNING, "Unhandled msg type %d for channel %d:%d\n",
							  sigmsg->event_id, spanid, chanid);
		}
		break;

	}

	return status;
}

static FIO_SIGNAL_CB_FUNCTION(on_r2_signal)
{
	uint32_t phyid, chanid, spanid;
	switch_core_session_t *session = NULL;
	switch_channel_t *channel = NULL;
	ftdm_status_t status = FTDM_SUCCESS;
	ftdm_caller_data_t *caller_data = ftdm_channel_get_caller_data(sigmsg->channel);

	phyid = ftdm_channel_get_ph_id(sigmsg->channel);
	chanid = ftdm_channel_get_id(sigmsg->channel);
	spanid = ftdm_channel_get_span_id(sigmsg->channel);

	ftdm_log(FTDM_LOG_DEBUG, "Got R2 channel sig [%s] in channel %d\n", ftdm_signal_event2str(sigmsg->event_id), phyid);

	if (on_common_signal(sigmsg) == FTDM_BREAK) {
		return FTDM_SUCCESS;
	}

	switch(sigmsg->event_id) {
		/* on_call_disconnect from the R2 side */
		case FTDM_SIGEVENT_STOP: 
		{	
			private_t *tech_pvt = NULL;
			while((session = ftdm_channel_get_session(sigmsg->channel, 0))) {
				tech_pvt = switch_core_session_get_private(session);
				switch_set_flag_locked(tech_pvt, TFLAG_DEAD);
				channel = switch_core_session_get_channel(session);
				switch_channel_hangup(channel, caller_data->hangup_cause);
				switch_core_session_rwunlock(session);
			}
		}
		break;

		/* on_call_offered from the R2 side */
		case FTDM_SIGEVENT_START: 
		{
			status = ftdm_channel_from_event(sigmsg, &session);
		}
		break;
		
		/* on DNIS received from the R2 forward side, return status == FTDM_BREAK to stop requesting DNIS */
		case FTDM_SIGEVENT_COLLECTED_DIGIT: 
		{
			ftdm_caller_data_t *caller_data = ftdm_channel_get_caller_data(sigmsg->channel);
			int span_id = ftdm_channel_get_span_id(sigmsg->channel);
			char *regex = SPAN_CONFIG[span_id].dial_regex;
			char *fail_regex = SPAN_CONFIG[span_id].fail_dial_regex;

			if (zstr(regex)) {
				regex = NULL;
			}

			if (zstr(fail_regex)) {
				fail_regex = NULL;
			}

			ftdm_log(FTDM_LOG_DEBUG, "R2 DNIS so far [%s]\n", caller_data->dnis.digits);

			if ((regex || fail_regex) && !zstr(caller_data->dnis.digits)) {
				switch_regex_t *re = NULL;
				int ovector[30];
				int match = 0;

				if (fail_regex) {
					match = switch_regex_perform(caller_data->dnis.digits, fail_regex, &re, ovector, sizeof(ovector) / sizeof(ovector[0]));
					status = match ? FTDM_SUCCESS : FTDM_BREAK;
					switch_regex_safe_free(re);
				}

				if (status == FTDM_SUCCESS && regex) {
					match = switch_regex_perform(caller_data->dnis.digits, regex, &re, ovector, sizeof(ovector) / sizeof(ovector[0]));
					status = match ? FTDM_BREAK : FTDM_SUCCESS;
				}

				switch_regex_safe_free(re);
			}
		}
		break;

		case FTDM_SIGEVENT_PROGRESS:
		{
			if ((session = ftdm_channel_get_session(sigmsg->channel, 0))) {
				channel = switch_core_session_get_channel(session);
				switch_channel_mark_ring_ready(channel);
				switch_core_session_rwunlock(session);
			}
		}
		break;

		case FTDM_SIGEVENT_PROGRESS_MEDIA:
		{
			if ((session = ftdm_channel_get_session(sigmsg->channel, 0))) {
				channel = switch_core_session_get_channel(session);
				switch_channel_mark_pre_answered(channel);
				switch_core_session_rwunlock(session);
			}
		}
		break;

		case FTDM_SIGEVENT_UP:
		{
			if ((session = ftdm_channel_get_session(sigmsg->channel, 0))) {
				channel = switch_core_session_get_channel(session);
				switch_channel_mark_answered(channel);
				ftdm_enable_channel_dtmf(sigmsg->channel, channel);
				switch_core_session_rwunlock(session);
			}
		}
		break;

		case FTDM_SIGEVENT_SIGSTATUS_CHANGED:
		{
			ftdm_signaling_status_t sigstatus = sigmsg->ev_data.sigstatus.status;
			switch_log_printf(SWITCH_CHANNEL_LOG, SWITCH_LOG_INFO, "%d:%d signalling changed to: %s\n",
					spanid, chanid, ftdm_signaling_status2str(sigstatus));
		}
		break;

		case FTDM_SIGEVENT_PROCEED:{} break;
		case FTDM_SIGEVENT_INDICATION_COMPLETED:{} break;

		default:
		{
			switch_log_printf(SWITCH_CHANNEL_LOG, SWITCH_LOG_WARNING, "Unhandled event %d from R2 for channel %d:%d\n",
			sigmsg->event_id, spanid, chanid);
		}
		break;
	}

	return status;
}

static FIO_SIGNAL_CB_FUNCTION(on_clear_channel_signal)
{
	switch_core_session_t *session = NULL;
	switch_channel_t *channel = NULL;
	ftdm_caller_data_t *caller_data;
	uint32_t spanid, chanid;

	ftdm_log(FTDM_LOG_DEBUG, "got clear channel sig [%s]\n", ftdm_signal_event2str(sigmsg->event_id));

	caller_data = ftdm_channel_get_caller_data(sigmsg->channel);
	chanid = ftdm_channel_get_id(sigmsg->channel);
	spanid = ftdm_channel_get_span_id(sigmsg->channel);

	if (on_common_signal(sigmsg) == FTDM_BREAK) {
		return FTDM_SUCCESS;
	}

    switch(sigmsg->event_id) {
    case FTDM_SIGEVENT_START:
		{
			return ftdm_channel_from_event(sigmsg, &session);
		}
		break;

    case FTDM_SIGEVENT_STOP:
    case FTDM_SIGEVENT_RESTART:
		{
			private_t *tech_pvt = NULL;
			while((session = ftdm_channel_get_session(sigmsg->channel, 0))) {
				tech_pvt = switch_core_session_get_private(session);
				switch_set_flag_locked(tech_pvt, TFLAG_DEAD);
				channel = switch_core_session_get_channel(session);
				switch_channel_hangup(channel, caller_data->hangup_cause);
				switch_core_session_rwunlock(session);
			}
		}
		break;
    case FTDM_SIGEVENT_UP:
		{
			if ((session = ftdm_channel_get_session(sigmsg->channel, 0))) {
				channel = switch_core_session_get_channel(session);
				switch_channel_mark_answered(channel);
				ftdm_enable_channel_dtmf(sigmsg->channel, channel);
				switch_core_session_rwunlock(session);
			} else {
				const char *uuid = ftdm_channel_get_uuid(sigmsg->channel, 0);

				switch_log_printf(SWITCH_CHANNEL_LOG, SWITCH_LOG_ERROR, "Session for channel %d:%d not found [UUID: %s]\n",
					spanid, chanid, (uuid) ? uuid : "N/A");
			}
		}
    case FTDM_SIGEVENT_PROGRESS_MEDIA:
		{
			if ((session = ftdm_channel_get_session(sigmsg->channel, 0))) {
				channel = switch_core_session_get_channel(session);
				switch_channel_mark_pre_answered(channel);
				switch_core_session_rwunlock(session);
			} else {
				const char *uuid = ftdm_channel_get_uuid(sigmsg->channel, 0);

				switch_log_printf(SWITCH_CHANNEL_LOG, SWITCH_LOG_ERROR, "Session for channel %d:%d not found [UUID: %s]\n",
					spanid, chanid, (uuid) ? uuid : "N/A");
			}
		}
		break;
	case FTDM_SIGEVENT_PROGRESS:
	case FTDM_SIGEVENT_RINGING:
		{
			if ((session = ftdm_channel_get_session(sigmsg->channel, 0))) {
				channel = switch_core_session_get_channel(session);
				switch_channel_mark_ring_ready(channel);
				switch_core_session_rwunlock(session);
			} else {
				const char *uuid = ftdm_channel_get_uuid(sigmsg->channel, 0);

				switch_log_printf(SWITCH_CHANNEL_LOG, SWITCH_LOG_ERROR, "Session for channel %d:%d not found [UUID: %s]\n",
					spanid, chanid, (uuid) ? uuid : "N/A");
			}
		}
		break;	
	case FTDM_SIGEVENT_SIGSTATUS_CHANGED:
		{	
			ftdm_signaling_status_t sigstatus = sigmsg->ev_data.sigstatus.status;
			switch_log_printf(SWITCH_CHANNEL_LOG, SWITCH_LOG_INFO, "%d:%d signalling changed to :%s\n",
					spanid, chanid, ftdm_signaling_status2str(sigstatus));
		}
		break;
	case FTDM_SIGEVENT_PROCEED:
	case FTDM_SIGEVENT_FACILITY:
	case FTDM_SIGEVENT_TRANSFER_COMPLETED:
		/* FS does not have handlers for these messages, so ignore them for now */
		break;
	default:
		{
			switch_log_printf(SWITCH_CHANNEL_LOG, SWITCH_LOG_WARNING, "Unhandled msg type %d for channel %d:%d\n",
							  sigmsg->event_id, spanid, chanid);
		}
		break;
	}

	return FTDM_SUCCESS;
}

static FIO_SIGNAL_CB_FUNCTION(on_analog_signal)
{
	uint32_t spanid, chanid;
	ftdm_chan_type_t type;
	switch_status_t status = SWITCH_STATUS_FALSE;

	spanid = ftdm_channel_get_span_id(sigmsg->channel);
	chanid = ftdm_channel_get_span_id(sigmsg->channel);
	type = ftdm_channel_get_type(sigmsg->channel);

	if (on_common_signal(sigmsg) == FTDM_BREAK) {
		return FTDM_SUCCESS;
	}

	switch (type) {
	case FTDM_CHAN_TYPE_FXO:
	case FTDM_CHAN_TYPE_EM:
		{
			status = on_fxo_signal(sigmsg);
		}
		break;
	case FTDM_CHAN_TYPE_FXS:
		{
			status = on_fxs_signal(sigmsg);
		}
		break;
	default: 
		{
			switch_log_printf(SWITCH_CHANNEL_LOG, SWITCH_LOG_WARNING, "Unhandled analog channel type %d for channel %d:%d\n",
							  type, spanid, chanid);
		}
		break;
	}

	return status;
}

static void ftdm_logger(const char *file, const char *func, int line, int level, const char *fmt, ...)
{
    char *data = NULL;
    va_list ap;
	
    va_start(ap, fmt);

	if (switch_vasprintf(&data, fmt, ap) != -1) {
		switch_log_printf(SWITCH_CHANNEL_ID_LOG, file, (char *)func, line, NULL, level, "%s", data);
	}
	if (data) free(data);
    va_end(ap);

}

static uint32_t enable_analog_option(const char *str, uint32_t current_options)
{
	if (!strcasecmp(str, "3-way")) {
		current_options |= ANALOG_OPTION_3WAY;
		current_options &= ~ANALOG_OPTION_CALL_SWAP;
	} else if (!strcasecmp(str, "call-swap")) {
		current_options |= ANALOG_OPTION_CALL_SWAP;
		current_options &= ~ANALOG_OPTION_3WAY;
	}
	
	return current_options;
	
}

#define CONFIG_ERROR(...) { \
		ftdm_log(FTDM_LOG_ERROR, __VA_ARGS__); \
		globals.config_error = 1; \
	}
/* create ftdm_conf_node_t tree based on a fixed pattern XML configuration list 
 * last 2 args are for limited aka dumb recursivity
 * */
static int add_config_list_nodes(switch_xml_t swnode, ftdm_conf_node_t *rootnode, 
		const char *list_name, const char *list_element_name, 
		const char *sub_list_name, const char *sub_list_element_name)
{
	char *var, *val;
	switch_xml_t list;
	switch_xml_t element;
	switch_xml_t param;

	ftdm_conf_node_t *n_list;
	ftdm_conf_node_t *n_element;

	list = switch_xml_child(swnode, list_name);
	if (!list) {
		switch_log_printf(SWITCH_CHANNEL_LOG, SWITCH_LOG_ERROR, "no list %s found\n", list_name);
		return -1;
	}

	if ((FTDM_SUCCESS != ftdm_conf_node_create(list_name, &n_list, rootnode))) {
		switch_log_printf(SWITCH_CHANNEL_LOG, SWITCH_LOG_ERROR, "failed to create %s node\n", list_name);
		return -1;
	}

	for (element = switch_xml_child(list, list_element_name); element; element = element->next) {
		char *element_name = (char *) switch_xml_attr(element, "name");

		if (!element_name) {
			continue;
		}

		if ((FTDM_SUCCESS != ftdm_conf_node_create(list_element_name, &n_element, n_list))) {
			switch_log_printf(SWITCH_CHANNEL_LOG, SWITCH_LOG_ERROR, "failed to create %s node for %s\n", list_element_name, element_name);
			return -1;
		}
		ftdm_conf_node_add_param(n_element, "name", element_name);

		for (param = switch_xml_child(element, "param"); param; param = param->next) {
			var = (char *) switch_xml_attr_soft(param, "name");
			val = (char *) switch_xml_attr_soft(param, "value");
			ftdm_conf_node_add_param(n_element, var, val);
		}

		if (sub_list_name && sub_list_element_name) {
			if (add_config_list_nodes(element, n_element, sub_list_name, sub_list_element_name, NULL, NULL)) {
				return -1;
			}
		}
	}

	return 0;
}

static ftdm_conf_node_t *get_ss7_config_node(switch_xml_t cfg, const char *confname)
{
	switch_xml_t signode, ss7configs, isup, gen, param;
	ftdm_conf_node_t *rootnode, *list;
	char *var, *val;

	/* try to find the conf in the hash first */
	rootnode = switch_core_hash_find(globals.ss7_configs, confname);
	if (rootnode) {
		switch_log_printf(SWITCH_CHANNEL_LOG, SWITCH_LOG_DEBUG, "ss7 config %s was found in the hash already\n", confname);
		return rootnode;
	}
	switch_log_printf(SWITCH_CHANNEL_LOG, SWITCH_LOG_DEBUG, "not found %s config in hash, searching in xml ...\n", confname);

	signode = switch_xml_child(cfg, "signaling_configs");
	if (!signode) {
		switch_log_printf(SWITCH_CHANNEL_LOG, SWITCH_LOG_ERROR, "not found 'signaling_configs' XML config section\n");
		return NULL;
	}

	ss7configs = switch_xml_child(signode, "sngss7_configs");
	if (!ss7configs) {
		switch_log_printf(SWITCH_CHANNEL_LOG, SWITCH_LOG_ERROR, "not found 'sngss7_configs' XML config section\n");
		return NULL;
	}

	/* search the isup config */
	for (isup = switch_xml_child(ss7configs, "sng_isup"); isup; isup = isup->next) {
		char *name = (char *) switch_xml_attr(isup, "name");
		if (!name) {
			continue;
		}
		if (!strcasecmp(name, confname)) {
			break;
		}
	}

	if (!isup) {
		switch_log_printf(SWITCH_CHANNEL_LOG, SWITCH_LOG_ERROR, "not found '%s' sng_isup XML config section\n", confname);
		return NULL;
	}

	/* found our XML chunk, create the root node */
	if ((FTDM_SUCCESS != ftdm_conf_node_create("sng_isup", &rootnode, NULL))) {
		switch_log_printf(SWITCH_CHANNEL_LOG, SWITCH_LOG_ERROR, "failed to create root node for sng_isup config %s\n", confname);
		return NULL;
	}

	/* add sng_gen */
	gen = switch_xml_child(isup, "sng_gen");
	if (gen == NULL) {
		switch_log_printf(SWITCH_CHANNEL_LOG, SWITCH_LOG_ERROR, "failed to process sng_gen for sng_isup config %s\n", confname);
		ftdm_conf_node_destroy(rootnode);
		return NULL;
	}

	if ((FTDM_SUCCESS != ftdm_conf_node_create("sng_gen", &list, rootnode))) {
		switch_log_printf(SWITCH_CHANNEL_LOG, SWITCH_LOG_ERROR, "failed to create %s node for %s\n", "sng_gen", confname);
		ftdm_conf_node_destroy(rootnode);
		return NULL;
	}

	for (param = switch_xml_child(gen, "param"); param; param = param->next) {
		var = (char *) switch_xml_attr_soft(param, "name");
		val = (char *) switch_xml_attr_soft(param, "value");
		ftdm_conf_node_add_param(list, var, val);
	}

	/* add relay channels */
	if (add_config_list_nodes(isup, rootnode, "sng_relay", "relay_channel", NULL, NULL)) {
		switch_log_printf(SWITCH_CHANNEL_LOG, SWITCH_LOG_ERROR, "failed to process sng_relay for sng_isup config %s\n", confname);
		ftdm_conf_node_destroy(rootnode);
		return NULL;
	}

	/* add mtp1 links */
	if (add_config_list_nodes(isup, rootnode, "mtp1_links", "mtp1_link", NULL, NULL)) {
		switch_log_printf(SWITCH_CHANNEL_LOG, SWITCH_LOG_ERROR, "failed to process mtp1_links for sng_isup config %s\n", confname);
		ftdm_conf_node_destroy(rootnode);
		return NULL;
	}

	/* add mtp2 links */
	if (add_config_list_nodes(isup, rootnode, "mtp2_links", "mtp2_link", NULL, NULL)) {
		switch_log_printf(SWITCH_CHANNEL_LOG, SWITCH_LOG_ERROR, "failed to process mtp2_links for sng_isup config %s\n", confname);
		ftdm_conf_node_destroy(rootnode);
		return NULL;
	}

	/* add mtp3 links */
	if (add_config_list_nodes(isup, rootnode, "mtp3_links", "mtp3_link", NULL, NULL)) {
		switch_log_printf(SWITCH_CHANNEL_LOG, SWITCH_LOG_ERROR, "failed to process mtp3_links for sng_isup config %s\n", confname);
		ftdm_conf_node_destroy(rootnode);
		return NULL;
	}

	/* add mtp linksets */
	if (add_config_list_nodes(isup, rootnode, "mtp_linksets", "mtp_linkset", NULL, NULL)) {
		switch_log_printf(SWITCH_CHANNEL_LOG, SWITCH_LOG_ERROR, "failed to process mtp_linksets for sng_isup config %s\n", confname);
		ftdm_conf_node_destroy(rootnode);
		return NULL;
	}

	/* add mtp routes */
	if (add_config_list_nodes(isup, rootnode, "mtp_routes", "mtp_route", "linksets", "linkset")) {
		switch_log_printf(SWITCH_CHANNEL_LOG, SWITCH_LOG_ERROR, "failed to process mtp_routes for sng_isup config %s\n", confname);
		ftdm_conf_node_destroy(rootnode);
		return NULL;
	}

	/* add isup interfaces */
	if (add_config_list_nodes(isup, rootnode, "isup_interfaces", "isup_interface", NULL, NULL)) {
		switch_log_printf(SWITCH_CHANNEL_LOG, SWITCH_LOG_ERROR, "failed to process isup_interfaces for sng_isup config %s\n", confname);
		ftdm_conf_node_destroy(rootnode);
		return NULL;
	}

	/* add cc spans */
	if (add_config_list_nodes(isup, rootnode, "cc_spans", "cc_span", NULL, NULL)) {
		switch_log_printf(SWITCH_CHANNEL_LOG, SWITCH_LOG_ERROR, "failed to process cc_spans for sng_isup config %s\n", confname);
		ftdm_conf_node_destroy(rootnode);
		return NULL;
	}

	switch_core_hash_insert(globals.ss7_configs, confname, rootnode);

	switch_log_printf(SWITCH_CHANNEL_LOG, SWITCH_LOG_INFO, "Added SS7 node configuration %s\n", confname);
	return rootnode;
}

static int add_profile_parameters(switch_xml_t cfg, const char *profname, ftdm_conf_parameter_t *parameters, int len)
{
	switch_xml_t profnode, profile, param;
	int paramindex = 0;

	profnode = switch_xml_child(cfg, "config_profiles");
	if (!profnode) {
		CONFIG_ERROR("cannot find profile '%s', there is no 'config_profiles' XML section\n", profname);
		return 0;
	}

	/* search the profile */
	for (profile = switch_xml_child(profnode, "profile"); profile; profile = profile->next) {
		char *name = (char *) switch_xml_attr(profile, "name");
		if (!name) {
			continue;
		}
		if (!strcasecmp(name, profname)) {
			break;
		}
	}

	if (!profile) {
		CONFIG_ERROR("failed to find profile '%s'\n", profname);
		return 0;
	}

	for (param = switch_xml_child(profile, "param"); param; param = param->next) {
		char *var = (char *) switch_xml_attr_soft(param, "name");
		char *val = (char *) switch_xml_attr_soft(param, "value");
		if (!var || !val) {
			continue;
		}
		parameters[paramindex].var = var;
		parameters[paramindex].val = val;
		paramindex++;
	}

	return paramindex;
}

static void parse_bri_pri_spans(switch_xml_t cfg, switch_xml_t spans)
{
	switch_xml_t myspan, param;

	for (myspan = switch_xml_child(spans, "span"); myspan; myspan = myspan->next) {
		ftdm_status_t zstatus = FTDM_FAIL;
		const char *context = "default";
		const char *dialplan = "XML";
		ftdm_conf_parameter_t spanparameters[30];
		char *id = (char *) switch_xml_attr(myspan, "id");
		char *name = (char *) switch_xml_attr(myspan, "name");
		char *configname = (char *) switch_xml_attr(myspan, "cfgprofile");
		ftdm_span_t *span = NULL;
		uint32_t span_id = 0;
		unsigned paramindex = 0;

		if (!name && !id) {
			CONFIG_ERROR("sangoma isdn span missing required attribute 'id' or 'name', skipping ...\n");
			continue;
		}

		if (name) {
			zstatus = ftdm_span_find_by_name(name, &span);
		} else {
			if (switch_is_number(id)) {
				span_id = atoi(id);
				zstatus = ftdm_span_find(span_id, &span);
			}

			if (zstatus != FTDM_SUCCESS) {
				zstatus = ftdm_span_find_by_name(id, &span);
			}
		}

		if (zstatus != FTDM_SUCCESS) {
			CONFIG_ERROR("Error finding FreeTDM span id:%s name:%s\n", switch_str_nil(id), switch_str_nil(name));
			continue;
		}
		
		if (!span_id) {
			span_id = ftdm_span_get_id(span);
		}

		memset(spanparameters, 0, sizeof(spanparameters));
		paramindex = 0;

		if (configname) {
			paramindex = add_profile_parameters(cfg, configname, spanparameters, ftdm_array_len(spanparameters));
			if (paramindex) {
				ftdm_log(FTDM_LOG_DEBUG, "Added %d parameters from profile %s for span %d\n", paramindex, configname, span_id);
			}
		}

		/* some defaults first */
		SPAN_CONFIG[span_id].limit_backend = "hash";
		SPAN_CONFIG[span_id].limit_reset_event = FTDM_LIMIT_RESET_ON_TIMEOUT;
		SPAN_CONFIG[span_id].digital_sampling_rate = 8000;

		for (param = switch_xml_child(myspan, "param"); param; param = param->next) {
			char *var = (char *) switch_xml_attr_soft(param, "name");
			char *val = (char *) switch_xml_attr_soft(param, "value");

			if (ftdm_array_len(spanparameters) - 1 == paramindex) {
				CONFIG_ERROR("Too many parameters for ss7 span, ignoring any parameter after %s\n", var);
				break;
			}

			if (!strcasecmp(var, "context")) {
				context = val;
			} else if (!strcasecmp(var, "dialplan")) {
				dialplan = val;
			} else if (!strcasecmp(var, "unrestricted-digital-codec")) {
				//switch_core_strdup(pool, val);
				const switch_codec_implementation_t *codec = NULL;
				int num_codecs;
				num_codecs = switch_loadable_module_get_codecs_sorted(&codec, 1, &val, 1);
				if (num_codecs != 1 || !codec) {
					switch_log_printf(SWITCH_CHANNEL_LOG, SWITCH_LOG_ERROR, 
					"Failed finding codec %s for unrestricted digital calls\n", val);
				} else {
					SPAN_CONFIG[span_id].digital_codec = switch_core_strdup(module_pool, codec->iananame);
					SPAN_CONFIG[span_id].digital_sampling_rate = codec->samples_per_second;
					switch_log_printf(SWITCH_CHANNEL_LOG, SWITCH_LOG_DEBUG, 
						"Unrestricted digital codec is %s at %dhz for span %d\n", 
						SPAN_CONFIG[span_id].digital_codec, SPAN_CONFIG[span_id].digital_sampling_rate, span_id);
				}
			} else if (!strcasecmp(var, "call_limit_backend")) {
				SPAN_CONFIG[span_id].limit_backend = val;
				ftdm_log(FTDM_LOG_DEBUG, "Using limit backend %s for span %d\n", SPAN_CONFIG[span_id].limit_backend, span_id);
			} else if (!strcasecmp(var, "call_limit_rate")) {
				int calls;
				int seconds;
				if (sscanf(val, "%d/%d", &calls, &seconds) != 2) {
					CONFIG_ERROR("Invalid %s parameter, format example: 3/1 for 3 calls per second\n", var);
				} else {
					if (calls < 1 || seconds < 1) {
						CONFIG_ERROR("Invalid %s parameter value, minimum call limit must be 1 per second\n", var);
					} else {
						SPAN_CONFIG[span_id].limit_calls = calls;
						SPAN_CONFIG[span_id].limit_seconds = seconds;
					}
				}
			} else if (!strcasecmp(var, "call_limit_reset_event")) {
				if (!strcasecmp(val, "answer")) {
					SPAN_CONFIG[span_id].limit_reset_event = FTDM_LIMIT_RESET_ON_ANSWER;
				} else {
					CONFIG_ERROR("Invalid %s parameter value, only accepted event is 'answer'\n", var);
				}
			} else {
				spanparameters[paramindex].var = var;
				spanparameters[paramindex].val = val;
				paramindex++;
			}
		}

		if (ftdm_configure_span_signaling(span, 
						  "sangoma_isdn", 
						  on_clear_channel_signal,
						  spanparameters) != FTDM_SUCCESS) {
			CONFIG_ERROR("Error configuring Sangoma ISDN FreeTDM span %d\n", span_id);
			continue;
		}
		SPAN_CONFIG[span_id].span = span;
		switch_copy_string(SPAN_CONFIG[span_id].context, context, sizeof(SPAN_CONFIG[span_id].context));
		switch_copy_string(SPAN_CONFIG[span_id].dialplan, dialplan, sizeof(SPAN_CONFIG[span_id].dialplan));
		switch_copy_string(SPAN_CONFIG[span_id].type, "Sangoma (ISDN)", sizeof(SPAN_CONFIG[span_id].type));
		ftdm_log(FTDM_LOG_DEBUG, "Configured Sangoma ISDN FreeTDM span %d\n", span_id);
		ftdm_span_start(span);
	}
}

static switch_status_t load_config(void)
{
	const char *cf = "freetdm.conf";
	switch_xml_t cfg, xml, settings, param, spans, myspan;
	ftdm_conf_node_t *ss7confnode = NULL;
	unsigned int i = 0;
	ftdm_channel_t *fchan = NULL;
	ftdm_iterator_t *chaniter = NULL;
	ftdm_iterator_t *curr = NULL;

	memset(&globals, 0, sizeof(globals));
	switch_mutex_init(&globals.mutex, SWITCH_MUTEX_NESTED, module_pool);
	if (!(xml = switch_xml_open_cfg(cf, &cfg, NULL))) {
		switch_log_printf(SWITCH_CHANNEL_LOG, SWITCH_LOG_ERROR, "open of %s failed\n", cf);
		return SWITCH_STATUS_TERM;
	}
	
	if ((settings = switch_xml_child(cfg, "settings"))) {
		for (param = switch_xml_child(settings, "param"); param; param = param->next) {
			char *var = (char *) switch_xml_attr_soft(param, "name");
			char *val = (char *) switch_xml_attr_soft(param, "value");

			if (!strcasecmp(var, "debug")) {
				globals.debug = atoi(val);
			} else if (!strcasecmp(var, "hold-music")) {
				switch_set_string(globals.hold_music, val);
			} else if (!strcasecmp(var, "crash-on-assert")) {
				globals.crash_on_assert = (uint8_t)switch_true(val);
			} else if (!strcasecmp(var, "fail-on-error")) {
				globals.fail_on_error = (uint8_t)switch_true(val);
			} else if (!strcasecmp(var, "sip-headers")) {
				globals.sip_headers = switch_true(val);
			} else if (!strcasecmp(var, "enable-analog-option")) {
				globals.analog_options = enable_analog_option(val, globals.analog_options);
			}
		}
	}

	if ((spans = switch_xml_child(cfg, "sangoma_pri_spans"))) { 
		parse_bri_pri_spans(cfg, spans);
	}

	if ((spans = switch_xml_child(cfg, "sangoma_bri_spans"))) {
		parse_bri_pri_spans(cfg, spans);
	}

	switch_core_hash_init(&globals.ss7_configs, module_pool);
	if ((spans = switch_xml_child(cfg, "sangoma_ss7_spans"))) {
		for (myspan = switch_xml_child(spans, "span"); myspan; myspan = myspan->next) {
			ftdm_status_t zstatus = FTDM_FAIL;
			const char *context = "default";
			const char *dialplan = "XML";
			ftdm_conf_parameter_t spanparameters[30];
			char *id = (char *) switch_xml_attr(myspan, "id");
			char *name = (char *) switch_xml_attr(myspan, "name");
			char *configname = (char *) switch_xml_attr(myspan, "cfgprofile");
			ftdm_span_t *span = NULL;
			uint32_t span_id = 0;
			unsigned paramindex = 0;
			if (!name && !id) {
				CONFIG_ERROR("ss7 span missing required attribute 'id' or 'name', skipping ...\n");
				continue;
			}
			if (!configname) {
				CONFIG_ERROR("ss7 span missing required attribute, skipping ...\n");
				continue;
			}
			if (name) {
				zstatus = ftdm_span_find_by_name(name, &span);
			} else {
				if (switch_is_number(id)) {
					span_id = atoi(id);
					zstatus = ftdm_span_find(span_id, &span);
				}

				if (zstatus != FTDM_SUCCESS) {
					zstatus = ftdm_span_find_by_name(id, &span);
				}
			}

			if (zstatus != FTDM_SUCCESS) {
				CONFIG_ERROR("Error finding FreeTDM span id:%s name:%s\n", switch_str_nil(id), switch_str_nil(name));
				continue;
			}
			
			if (!span_id) {
				span_id = ftdm_span_get_id(span);
			}

			ss7confnode = get_ss7_config_node(cfg, configname);
			if (!ss7confnode) {
				CONFIG_ERROR("Error finding ss7config '%s' for FreeTDM span id: %s\n", configname, switch_str_nil(id));
				continue;
			}

			memset(spanparameters, 0, sizeof(spanparameters));
			paramindex = 0;
			spanparameters[paramindex].var = "confnode";
			spanparameters[paramindex].ptr = ss7confnode;
			paramindex++;
			for (param = switch_xml_child(myspan, "param"); param; param = param->next) {
				char *var = (char *) switch_xml_attr_soft(param, "name");
				char *val = (char *) switch_xml_attr_soft(param, "value");

				if (ftdm_array_len(spanparameters) - 1 == paramindex) {
					CONFIG_ERROR("Too many parameters for ss7 span, ignoring any parameter after %s\n", var);
					break;
				}

				if (!strcasecmp(var, "context")) {
					context = val;
				} else if (!strcasecmp(var, "dialplan")) {
					dialplan = val;
				} else {
					spanparameters[paramindex].var = var;
					spanparameters[paramindex].val = val;
					paramindex++;
				}
			}

			if (ftdm_configure_span_signaling(span, 
						          "sangoma_ss7", 
						          on_clear_channel_signal,
							  spanparameters) != FTDM_SUCCESS) {
				CONFIG_ERROR("Error configuring ss7 FreeTDM span %d\n", span_id);
				continue;
			}
			SPAN_CONFIG[span_id].span = span;
			switch_copy_string(SPAN_CONFIG[span_id].context, context, sizeof(SPAN_CONFIG[span_id].context));
			switch_copy_string(SPAN_CONFIG[span_id].dialplan, dialplan, sizeof(SPAN_CONFIG[span_id].dialplan));
			switch_copy_string(SPAN_CONFIG[span_id].type, "Sangoma (SS7)", sizeof(SPAN_CONFIG[span_id].type));
			ftdm_log(FTDM_LOG_DEBUG, "Configured ss7 FreeTDM span %d with config node %s\n", span_id, configname);
			ftdm_span_start(span);
		}
	}

	if ((spans = switch_xml_child(cfg, "analog_spans"))) {
		for (myspan = switch_xml_child(spans, "span"); myspan; myspan = myspan->next) {
			char *id = (char *) switch_xml_attr(myspan, "id");
			char *name = (char *) switch_xml_attr(myspan, "name");
			ftdm_status_t zstatus = FTDM_FAIL;
			const char *context = "default";
			const char *dialplan = "XML";
			const char *tonegroup = NULL;
			char *digit_timeout = NULL;
			char *max_digits = NULL;
			char *hotline = NULL;
			char *dial_regex = NULL;
			char *hold_music = NULL;
			char *fail_dial_regex = NULL;
			const char *enable_callerid = "true";
			const char *answer_polarity = "false";
			const char *hangup_polarity = "false";
			const char *polarity_callerid = "false";
			int polarity_delay = 600;
			int callwaiting = 1;
			int dialtone_timeout = 5000;

			uint32_t span_id = 0, to = 0, max = 0;
			ftdm_span_t *span = NULL;
			analog_option_t analog_options = ANALOG_OPTION_NONE;

			if (name) {
				zstatus = ftdm_span_find_by_name(name, &span);
			} else {
				if (switch_is_number(id)) {
					span_id = atoi(id);
					zstatus = ftdm_span_find(span_id, &span);
				}

				if (zstatus != FTDM_SUCCESS) {
					zstatus = ftdm_span_find_by_name(id, &span);
				}
			}

			if (zstatus != FTDM_SUCCESS) {
				CONFIG_ERROR("Error finding FreeTDM span id:%s name:%s\n", switch_str_nil(id), switch_str_nil(name));
				continue;
			}
			
			if (!span_id) {
				span_id = ftdm_span_get_id(span);
			}

			/* some defaults first */
			SPAN_CONFIG[span_id].limit_backend = "hash";
			SPAN_CONFIG[span_id].limit_reset_event = FTDM_LIMIT_RESET_ON_TIMEOUT;
			
			for (param = switch_xml_child(myspan, "param"); param; param = param->next) {
				char *var = (char *) switch_xml_attr_soft(param, "name");
				char *val = (char *) switch_xml_attr_soft(param, "value");

				switch_log_printf(SWITCH_CHANNEL_LOG, SWITCH_LOG_DEBUG, "analog_spans var = %s\n", var);
				if (!strcasecmp(var, "tonegroup")) {
					tonegroup = val;
				} else if (!strcasecmp(var, "digit_timeout") || !strcasecmp(var, "digit-timeout")) {
					digit_timeout = val;
				} else if (!strcasecmp(var, "wait-dialtone-timeout")) {
					dialtone_timeout = atoi(val);
				} else if (!strcasecmp(var, "context")) {
					context = val;
				} else if (!strcasecmp(var, "dialplan")) {
					dialplan = val;
				} else if (!strcasecmp(var, "call_limit_backend")) {
					SPAN_CONFIG[span_id].limit_backend = val;
					ftdm_log(FTDM_LOG_DEBUG, "Using limit backend %s for span %d\n", SPAN_CONFIG[span_id].limit_backend, span_id);
				} else if (!strcasecmp(var, "call_limit_rate")) {
					int calls;
					int seconds;
					if (sscanf(val, "%d/%d", &calls, &seconds) != 2) {
						CONFIG_ERROR("Invalid %s parameter, format example: 3/1 for 3 calls per second\n", var);
					} else {
						if (calls < 1 || seconds < 1) {
							CONFIG_ERROR("Invalid %s parameter value, minimum call limit must be 1 per second\n", var);
						} else {
							SPAN_CONFIG[span_id].limit_calls = calls;
							SPAN_CONFIG[span_id].limit_seconds = seconds;
						}
					}
				} else if (!strcasecmp(var, "call_limit_reset_event")) {
					if (!strcasecmp(val, "answer")) {
						SPAN_CONFIG[span_id].limit_reset_event = FTDM_LIMIT_RESET_ON_ANSWER;
					} else {
						CONFIG_ERROR("Invalid %s parameter value, only accepted event is 'answer'\n", var);
					}
				} else if (!strcasecmp(var, "dial-regex")) {
					dial_regex = val;
				} else if (!strcasecmp(var, "enable-callerid")) {
					enable_callerid = val;
				} else if (!strcasecmp(var, "answer-polarity-reverse")) {
					answer_polarity = val;
				} else if (!strcasecmp(var, "hangup-polarity-reverse")) {
					hangup_polarity = val;
				} else if (!strcasecmp(var, "polarity-delay")) {
					polarity_delay = atoi(val);
				} else if (!strcasecmp(var, "polarity-callerid")) {
					polarity_callerid = val;
				} else if (!strcasecmp(var, "fail-dial-regex")) {
					fail_dial_regex = val;
				} else if (!strcasecmp(var, "hold-music")) {
					hold_music = val;
				} else if (!strcasecmp(var, "max_digits") || !strcasecmp(var, "max-digits")) {
					max_digits = val;
				} else if (!strcasecmp(var, "hotline")) {
					hotline = val;
				} else if (!strcasecmp(var, "callwaiting")) {
					callwaiting = switch_true(val) ? 1 : 0;
				} else if (!strcasecmp(var, "enable-analog-option")) {
					analog_options = enable_analog_option(val, analog_options);
				}
			}
				
			if (!id && !name) {
				CONFIG_ERROR("span missing required param 'id'\n");
				continue;
			}
			
			if (!tonegroup) {
				tonegroup = "us";
			}
			
			if (digit_timeout) {
				to = atoi(digit_timeout);
			}

			if (max_digits) {
				max = atoi(max_digits);
			}

			if (name) {
				zstatus = ftdm_span_find_by_name(name, &span);
			} else {
				if (switch_is_number(id)) {
					span_id = atoi(id);
					zstatus = ftdm_span_find(span_id, &span);
				}

				if (zstatus != FTDM_SUCCESS) {
					zstatus = ftdm_span_find_by_name(id, &span);
				}
			}

			if (zstatus != FTDM_SUCCESS) {
				CONFIG_ERROR("Error finding FreeTDM span id:%s name:%s\n", switch_str_nil(id), switch_str_nil(name));
				continue;
			}
			
			if (!span_id) {
				span_id = ftdm_span_get_id(span);
			}

			if (ftdm_configure_span(span, "analog", on_analog_signal, 
								   "tonemap", tonegroup, 
								   "digit_timeout", &to,
								   "max_dialstr", &max,
								   "hotline", hotline ? hotline : "",
								   "enable_callerid", enable_callerid,
								   "answer_polarity_reverse", answer_polarity,
								   "hangup_polarity_reverse", hangup_polarity,
								   "polarity_callerid", polarity_callerid,
								   "polarity_delay", &polarity_delay,
								   "callwaiting", &callwaiting,
								   "wait_dialtone_timeout", &dialtone_timeout,
								   FTDM_TAG_END) != FTDM_SUCCESS) {
				CONFIG_ERROR("Error configuring FreeTDM analog span %s\n", ftdm_span_get_name(span));
				continue;
			}

			SPAN_CONFIG[span_id].span = span;
			switch_set_string(SPAN_CONFIG[span_id].context, context);
			switch_set_string(SPAN_CONFIG[span_id].dialplan, dialplan);
			SPAN_CONFIG[span_id].analog_options = analog_options | globals.analog_options;
			
			chaniter = ftdm_span_get_chan_iterator(span, NULL);
			curr = chaniter;
			for (curr = chaniter; curr; curr = ftdm_iterator_next(curr)) {
				fchan = ftdm_iterator_current(curr);
				ftdm_channel_set_private(fchan, &SPAN_CONFIG[span_id].pvts[i]);
			}
			ftdm_iterator_free(chaniter);
			
			if (dial_regex) {
				switch_set_string(SPAN_CONFIG[span_id].dial_regex, dial_regex);
			}

			if (fail_dial_regex) {
				switch_set_string(SPAN_CONFIG[span_id].fail_dial_regex, fail_dial_regex);
			}

			if (hold_music) {
				switch_set_string(SPAN_CONFIG[span_id].hold_music, hold_music);
			}
			switch_copy_string(SPAN_CONFIG[span_id].type, "analog", sizeof(SPAN_CONFIG[span_id].type));
			ftdm_span_start(span);
		}
	}

	if ((spans = switch_xml_child(cfg, "analog_em_spans"))) {
		for (myspan = switch_xml_child(spans, "span"); myspan; myspan = myspan->next) {
			char *id = (char *) switch_xml_attr(myspan, "id");
			char *name = (char *) switch_xml_attr(myspan, "name");
			ftdm_status_t zstatus = FTDM_FAIL;
			const char *context = "default";
			const char *dialplan = "XML";
			const char *tonegroup = NULL;
			char *digit_timeout = NULL;
			char *max_digits = NULL;
			char *dial_regex = NULL;
			char *hold_music = NULL;
			char *fail_dial_regex = NULL;
			uint32_t span_id = 0, to = 0, max = 0;
			ftdm_span_t *span = NULL;
			analog_option_t analog_options = ANALOG_OPTION_NONE;

			for (param = switch_xml_child(myspan, "param"); param; param = param->next) {
				char *var = (char *) switch_xml_attr_soft(param, "name");
				char *val = (char *) switch_xml_attr_soft(param, "value");

				if (!strcasecmp(var, "tonegroup")) {
					tonegroup = val;
				} else if (!strcasecmp(var, "digit_timeout") || !strcasecmp(var, "digit-timeout")) {
					digit_timeout = val;
				} else if (!strcasecmp(var, "context")) {
					context = val;
				} else if (!strcasecmp(var, "dialplan")) {
					dialplan = val;
				} else if (!strcasecmp(var, "dial-regex")) {
					dial_regex = val;
				} else if (!strcasecmp(var, "fail-dial-regex")) {
					fail_dial_regex = val;
				} else if (!strcasecmp(var, "hold-music")) {
					hold_music = val;
				} else if (!strcasecmp(var, "max_digits") || !strcasecmp(var, "max-digits")) {
					max_digits = val;
				} else if (!strcasecmp(var, "enable-analog-option")) {
					analog_options = enable_analog_option(val, analog_options);
				}
			}
				
			if (!id && !name) {
				CONFIG_ERROR("span missing required param 'id'\n");
				continue;
			}

			
			if (!tonegroup) {
				tonegroup = "us";
			}
			
			if (digit_timeout) {
				to = atoi(digit_timeout);
			}

			if (max_digits) {
				max = atoi(max_digits);
			}


			if (name) {
				zstatus = ftdm_span_find_by_name(name, &span);
			} else {
				if (switch_is_number(id)) {
					span_id = atoi(id);
					zstatus = ftdm_span_find(span_id, &span);
				}

				if (zstatus != FTDM_SUCCESS) {
					zstatus = ftdm_span_find_by_name(id, &span);
				}
			}

			if (zstatus != FTDM_SUCCESS) {
				CONFIG_ERROR("Error finding FreeTDM span id:%s name:%s\n", switch_str_nil(id), switch_str_nil(name));
				continue;
			}
			
			if (!span_id) {
				span_id = ftdm_span_get_id(span);
			}


			if (ftdm_configure_span(span, "analog_em", on_analog_signal, 
								   "tonemap", tonegroup, 
								   "digit_timeout", &to,
								   "max_dialstr", &max,
								   FTDM_TAG_END) != FTDM_SUCCESS) {
				CONFIG_ERROR("Error starting FreeTDM span %d\n", span_id);
				continue;
			}

			SPAN_CONFIG[span_id].span = span;
			switch_set_string(SPAN_CONFIG[span_id].context, context);
			switch_set_string(SPAN_CONFIG[span_id].dialplan, dialplan);
			SPAN_CONFIG[span_id].analog_options = analog_options | globals.analog_options;
			
			if (dial_regex) {
				switch_set_string(SPAN_CONFIG[span_id].dial_regex, dial_regex);
			}

			if (fail_dial_regex) {
				switch_set_string(SPAN_CONFIG[span_id].fail_dial_regex, fail_dial_regex);
			}

			if (hold_music) {
				switch_set_string(SPAN_CONFIG[span_id].hold_music, hold_music);
			}
			switch_copy_string(SPAN_CONFIG[span_id].type, "analog_em", sizeof(SPAN_CONFIG[span_id].type));
			ftdm_span_start(span);
		}
	}

	if ((spans = switch_xml_child(cfg, "pri_spans"))) {
		for (myspan = switch_xml_child(spans, "span"); myspan; myspan = myspan->next) {
			char *name = (char *) switch_xml_attr(myspan, "name");
			ftdm_conf_parameter_t spanparameters[10];
			ftdm_status_t zstatus = FTDM_FAIL;
			const char *context = "default";
			const char *dialplan = "XML";
			unsigned paramindex = 0;
			ftdm_span_t *span = NULL;
			uint32_t span_id = 0;

			if (!name) {
				CONFIG_ERROR("span missing required attribute 'name'\n");
				continue;
			}

			memset(spanparameters, 0, sizeof(spanparameters));

			for (param = switch_xml_child(myspan, "param"); param; param = param->next) {
				char *var = (char *) switch_xml_attr_soft(param, "name");
				char *val = (char *) switch_xml_attr_soft(param, "value");

				if (ftdm_array_len(spanparameters) - 1 == paramindex) {
					CONFIG_ERROR("Too many parameters for pri span '%s', ignoring everything after '%s'\n", name, var);
					break;
				}

				if (ftdm_strlen_zero(var) || ftdm_strlen_zero(val)) {
					ftdm_log(FTDM_LOG_WARNING, "Skipping parameter with empty name or value\n");
					continue;
				}

				if (!strcasecmp(var, "context")) {
					context = val;
				} else if (!strcasecmp(var, "dialplan")) {
					dialplan = val;
				} else {
					spanparameters[paramindex].var = var;
					spanparameters[paramindex].val = val;
					paramindex++;
				}
			}

			zstatus = ftdm_span_find_by_name(name, &span);
			if (zstatus != FTDM_SUCCESS) {
				CONFIG_ERROR("Error finding FreeTDM span %s\n", name);
				continue;
			}

			span_id = ftdm_span_get_id(span);
			if (ftdm_configure_span_signaling(span, "isdn", on_clear_channel_signal, spanparameters) != FTDM_SUCCESS) {
				CONFIG_ERROR("Error configuring FreeTDM span %s\n", name);
				continue;
			}

			SPAN_CONFIG[span_id].span = span;
			switch_copy_string(SPAN_CONFIG[span_id].context, context, sizeof(SPAN_CONFIG[span_id].context));
			switch_copy_string(SPAN_CONFIG[span_id].dialplan, dialplan, sizeof(SPAN_CONFIG[span_id].dialplan));
			switch_copy_string(SPAN_CONFIG[span_id].type, "isdn", sizeof(SPAN_CONFIG[span_id].type));

			ftdm_span_start(span);
		}
	}

	if ((spans = switch_xml_child(cfg, "pritap_spans"))) {
		for (myspan = switch_xml_child(spans, "span"); myspan; myspan = myspan->next) {

			char *name = (char *) switch_xml_attr(myspan, "name");

			ftdm_status_t zstatus = FTDM_FAIL;
			unsigned paramindex = 0;
			ftdm_conf_parameter_t spanparameters[10];
			const char *context = "default";
			const char *dialplan = "XML";
			ftdm_span_t *span = NULL;
			int span_id = 0;

			if (!name) {
				CONFIG_ERROR("span missing required attribute 'name'\n");
				continue;
			}

			memset(spanparameters, 0, sizeof(spanparameters));

			for (param = switch_xml_child(myspan, "param"); param; param = param->next) {
				char *var = (char *) switch_xml_attr_soft(param, "name");
				char *val = (char *) switch_xml_attr_soft(param, "value");

				if (ftdm_array_len(spanparameters) - 1 == paramindex) {
					CONFIG_ERROR("Too many parameters for pritap span '%s', ignoring everything after '%s'\n", name, var);
					break;
				}

				if (!strcasecmp(var, "context")) {
					context = val;
				} else if (!strcasecmp(var, "dialplan")) {
					dialplan = val;
				} else {
					spanparameters[paramindex].var = var;
					spanparameters[paramindex].val = val;
					paramindex++;
				}
			}
	
			zstatus = ftdm_span_find_by_name(name, &span);
			if (zstatus != FTDM_SUCCESS) {
				CONFIG_ERROR("Error finding FreeTDM span %s\n", name);
				continue;
			}

			span_id = ftdm_span_get_id(span);
			if (ftdm_configure_span_signaling(span, "pritap", on_clear_channel_signal, spanparameters) != FTDM_SUCCESS) {
				CONFIG_ERROR("Error configuring FreeTDM span %s\n", name);
				continue;
			}

			SPAN_CONFIG[span_id].span = span;
			switch_copy_string(SPAN_CONFIG[span_id].context, context, sizeof(SPAN_CONFIG[span_id].context));
			switch_copy_string(SPAN_CONFIG[span_id].dialplan, dialplan, sizeof(SPAN_CONFIG[span_id].dialplan));
			switch_copy_string(SPAN_CONFIG[span_id].type, "isdn", sizeof(SPAN_CONFIG[span_id].type));

			ftdm_span_start(span);
		}
	}


	if ((spans = switch_xml_child(cfg, "libpri_spans"))) {
		for (myspan = switch_xml_child(spans, "span"); myspan; myspan = myspan->next) {
			char *name = (char *) switch_xml_attr(myspan, "name");
			ftdm_conf_parameter_t spanparameters[10];
			ftdm_status_t zstatus = FTDM_FAIL;
			const char *context  = "default";
			const char *dialplan = "XML";
			unsigned paramindex = 0;
			ftdm_span_t *span = NULL;
			uint32_t span_id = 0;

			if (!name) {
				CONFIG_ERROR("span missing required attribute 'name'\n");
				continue;
			}

			memset(spanparameters, 0, sizeof(spanparameters));

			for (param = switch_xml_child(myspan, "param"); param; param = param->next) {
				char *var = (char *) switch_xml_attr_soft(param, "name");
				char *val = (char *) switch_xml_attr_soft(param, "value");

				if (ftdm_array_len(spanparameters) - 1 == paramindex) {
					CONFIG_ERROR("Too many parameters for libpri span, ignoring everything after '%s'\n", var);
					break;
				}

				if (ftdm_strlen_zero(var) || ftdm_strlen_zero(val)) {
					ftdm_log(FTDM_LOG_WARNING, "Skipping parameter with empty name or value\n");
					continue;
				}

				if (!strcasecmp(var, "context")) {
					context = val;
				} else if (!strcasecmp(var, "dialplan")) {
					dialplan = val;
				} else {
					spanparameters[paramindex].var = var;
					spanparameters[paramindex].val = val;
					paramindex++;
				}
			}

			zstatus = ftdm_span_find_by_name(name, &span);
			if (zstatus != FTDM_SUCCESS) {
				CONFIG_ERROR("Error finding FreeTDM span %s\n", name);
				continue;
			}

			span_id = ftdm_span_get_id(span);
			if (ftdm_configure_span_signaling(span, "libpri", on_clear_channel_signal, spanparameters) != FTDM_SUCCESS) {
				CONFIG_ERROR("Error configuring FreeTDM span %s\n", name);
				continue;
			}

			SPAN_CONFIG[span_id].span = span;
			switch_copy_string(SPAN_CONFIG[span_id].context, context, sizeof(SPAN_CONFIG[span_id].context));
			switch_copy_string(SPAN_CONFIG[span_id].dialplan, dialplan, sizeof(SPAN_CONFIG[span_id].dialplan));
			switch_copy_string(SPAN_CONFIG[span_id].type, "isdn", sizeof(SPAN_CONFIG[span_id].type));

			ftdm_span_start(span);
		}
	}

	if ((spans = switch_xml_child(cfg, "r2_spans"))) {
		for (myspan = switch_xml_child(spans, "span"); myspan; myspan = myspan->next) {
			char *name = (char *) switch_xml_attr(myspan, "name");
			char *configname = (char *) switch_xml_attr(myspan, "cfgprofile");
			ftdm_status_t zstatus = FTDM_FAIL;

			/* common non r2 stuff */
			const char *context = "default";
			const char *dialplan = "XML";
			char *dial_regex = NULL;
			char *fail_dial_regex = NULL;
			uint32_t span_id = 0;
			ftdm_span_t *span = NULL;

			ftdm_conf_parameter_t spanparameters[30];
			unsigned paramindex = 0;

			if (!name) {
				CONFIG_ERROR("'name' attribute required for R2 spans!\n");
				continue;
			}

			memset(spanparameters, 0, sizeof(spanparameters));

			if (configname) {
				paramindex = add_profile_parameters(cfg, configname, spanparameters, ftdm_array_len(spanparameters));
				if (paramindex) {
					ftdm_log(FTDM_LOG_DEBUG, "Added %d parameters from profile %s for span %d\n", paramindex, configname, span_id);
				}
			}

			for (param = switch_xml_child(myspan, "param"); param; param = param->next) {
				char *var = (char *) switch_xml_attr_soft(param, "name");
				char *val = (char *) switch_xml_attr_soft(param, "value");

				/* string parameters */
				if (!strcasecmp(var, "context")) {
					context = val;
				} else if (!strcasecmp(var, "dialplan")) {
					dialplan = val;
				} else if (!strcasecmp(var, "dial-regex")) {
					dial_regex = val;
				} else if (!strcasecmp(var, "fail-dial-regex")) {
					fail_dial_regex = val;
				} else {
					spanparameters[paramindex].var = var;
					spanparameters[paramindex].val = val;
					paramindex++;
				}
			}

			zstatus = ftdm_span_find_by_name(name, &span);
			if (zstatus != FTDM_SUCCESS) {
				CONFIG_ERROR("Error finding FreeTDM R2 Span '%s'\n", name);
				continue;
			}
			span_id = ftdm_span_get_id(span);

			if (ftdm_configure_span_signaling(span, "r2", on_r2_signal, spanparameters) != FTDM_SUCCESS) {
				CONFIG_ERROR("Error configuring FreeTDM R2 span %s, error: %s\n", name, ftdm_span_get_last_error(span));
				continue;
			}

			if (dial_regex) {
				switch_set_string(SPAN_CONFIG[span_id].dial_regex, dial_regex);
			}

			if (fail_dial_regex) {
				switch_set_string(SPAN_CONFIG[span_id].fail_dial_regex, fail_dial_regex);
			}

			SPAN_CONFIG[span_id].span = span;
			switch_copy_string(SPAN_CONFIG[span_id].context, context, sizeof(SPAN_CONFIG[span_id].context));
			switch_copy_string(SPAN_CONFIG[span_id].dialplan, dialplan, sizeof(SPAN_CONFIG[span_id].dialplan));
			switch_copy_string(SPAN_CONFIG[span_id].type, "R2", sizeof(SPAN_CONFIG[span_id].type));

			if (ftdm_span_start(span) == FTDM_FAIL) {
				CONFIG_ERROR("Error starting FreeTDM R2 span %s, error: %s\n", name, ftdm_span_get_last_error(span));
				continue;
			}
		}
	}

	if (globals.crash_on_assert) {
		ftdm_log(FTDM_LOG_WARNING, "Crash on assert enabled\n");
		ftdm_global_set_crash_policy(FTDM_CRASH_ON_ASSERT);
	}

	switch_xml_free(xml);

	if (globals.fail_on_error && globals.config_error) {
		ftdm_log(FTDM_LOG_ERROR, "Refusing to load module with errors\n");
		return SWITCH_STATUS_TERM;
	}

	return SWITCH_STATUS_SUCCESS;
}

void dump_chan(ftdm_span_t *span, uint32_t chan_id, switch_stream_handle_t *stream)
{
	uint32_t span_id;
	uint32_t phspan_id, phchan_id;
	const char *chan_type;
	const char *state;
	const char *last_state;
	const char *uuid = NULL;
	char sessionid[255];
	float txgain, rxgain;
	switch_core_session_t *session = NULL;
	ftdm_alarm_flag_t alarmflag;
	ftdm_caller_data_t *caller_data;
	ftdm_channel_t *ftdmchan;
	ftdm_signaling_status_t sigstatus = FTDM_SIG_STATE_DOWN;

	if (chan_id > ftdm_span_get_chan_count(span)) {
		return;
	}

	strcpy(sessionid, "(none)");
	ftdmchan = ftdm_span_get_channel(span, chan_id);
	span_id = ftdm_span_get_id(span);

	phspan_id = ftdm_channel_get_ph_span_id(ftdmchan);
	phchan_id = ftdm_channel_get_ph_id(ftdmchan);
	chan_type = ftdm_chan_type2str(ftdm_channel_get_type(ftdmchan));
	state = ftdm_channel_get_state_str(ftdmchan);
	last_state = ftdm_channel_get_last_state_str(ftdmchan);
	ftdm_channel_command(ftdmchan, FTDM_COMMAND_GET_RX_GAIN, &rxgain);
	ftdm_channel_command(ftdmchan, FTDM_COMMAND_GET_TX_GAIN, &txgain);
	caller_data = ftdm_channel_get_caller_data(ftdmchan);
	ftdm_channel_get_sig_status(ftdmchan, &sigstatus);
	ftdm_channel_get_alarms(ftdmchan, &alarmflag);

	uuid = ftdm_channel_get_uuid(ftdmchan, 0);
	if (!zstr(uuid)) {
		if (!(session = switch_core_session_locate(uuid))) {
			snprintf(sessionid, sizeof(sessionid), "%s (dead)", uuid);
		} else {
			snprintf(sessionid, sizeof(sessionid), "%s", uuid);
			switch_core_session_rwunlock(session);
		}
	}

	stream->write_function(stream,
						   "span_id: %u\n"
						   "chan_id: %u\n"
						   "physical_span_id: %u\n"
						   "physical_chan_id: %u\n"
						   "physical_status: %s\n"
						   "physical_status_red: %d\n"
						   "physical_status_yellow: %d\n"
						   "physical_status_rai: %d\n"
						   "physical_status_blue: %d\n"
						   "physical_status_ais: %d\n"
						   "physical_status_general: %d\n"
						   "signaling_status: %s\n"
						   "type: %s\n"
						   "state: %s\n"
						   "last_state: %s\n"
						   "txgain: %3.2f\n"
						   "rxgain: %3.2f\n"
						   "cid_date: %s\n"
						   "cid_name: %s\n"
						   "cid_num: %s\n"
						   "ani: %s\n"
						   "aniII: %s\n"
						   "dnis: %s\n"
						   "rdnis: %s\n"
						   "cause: %s\n"
						   "session: %s\n\n",
						   span_id,
						   chan_id,
						   phspan_id,
						   phchan_id,
					  	   alarmflag ? "alarmed" : "ok",
					  	   (alarmflag & FTDM_ALARM_RED) ? 1 : 0,
					  	   (alarmflag & FTDM_ALARM_YELLOW) ? 1 : 0,
					  	   (alarmflag & FTDM_ALARM_RAI) ? 1 : 0,
					  	   (alarmflag & FTDM_ALARM_BLUE) ? 1 : 0,
					  	   (alarmflag & FTDM_ALARM_AIS) ? 1 : 0,
					  	   (alarmflag & FTDM_ALARM_GENERAL) ? 1 : 0,
						   ftdm_signaling_status2str(sigstatus),
						   chan_type,
						   state,
						   last_state,
						   txgain,
						   rxgain,
						   caller_data->cid_date,
						   caller_data->cid_name,
						   caller_data->cid_num.digits,
						   caller_data->ani.digits,
						   caller_data->aniII,
						   caller_data->dnis.digits,
						   caller_data->rdnis.digits,
						   switch_channel_cause2str(caller_data->hangup_cause),
						   sessionid);
}

void dump_chan_xml(ftdm_span_t *span, uint32_t chan_id, switch_stream_handle_t *stream)
{
	uint32_t span_id;
	uint32_t phspan_id, phchan_id;
	const char *chan_type;
	const char *state;
	const char *last_state;
	float txgain, rxgain;
	ftdm_caller_data_t *caller_data;
	ftdm_channel_t *ftdmchan;
	ftdm_alarm_flag_t alarmflag;
	ftdm_signaling_status_t sigstatus = FTDM_SIG_STATE_DOWN;

	if (chan_id > ftdm_span_get_chan_count(span)) {
		return;
	}

	ftdmchan = ftdm_span_get_channel(span, chan_id);
	span_id = ftdm_span_get_id(span);

	phspan_id = ftdm_channel_get_ph_span_id(ftdmchan);
	phchan_id = ftdm_channel_get_ph_id(ftdmchan);
	chan_type = ftdm_chan_type2str(ftdm_channel_get_type(ftdmchan));
	state = ftdm_channel_get_state_str(ftdmchan);
	last_state = ftdm_channel_get_last_state_str(ftdmchan);
	ftdm_channel_command(ftdmchan, FTDM_COMMAND_GET_RX_GAIN, &rxgain);
	ftdm_channel_command(ftdmchan, FTDM_COMMAND_GET_TX_GAIN, &txgain);
	caller_data = ftdm_channel_get_caller_data(ftdmchan);
	ftdm_channel_get_sig_status(ftdmchan, &sigstatus);
	ftdm_channel_get_alarms(ftdmchan, &alarmflag);


	stream->write_function(stream,
						   " <channel>\n"
						   "  <span-id>%u</span-id>\n"
						   "  <chan-id>%u</chan-id>>\n"
						   "  <physical-span-id>%u</physical-span-id>\n"
						   "  <physical-chan-id>%u</physical-chan-id>\n"
						   "  <physical-status>%s</physical-status>\n"
						   "  <physical-status-red>%d</physical-status-red>\n"
						   "  <physical-status-yellow>%d</physical-status-yellow>\n"
						   "  <physical-status-rai>%d</physical-status-rai>\n"
						   "  <physical-status-blue>%d</physical-status-blue>\n"
						   "  <physical-status-ais>%d</physical-status-ais>\n"
						   "  <physical-status-general>%d</physical-status-general>\n"
						   "  <signaling-status>%s</signaling-status>\n"
						   "  <type>%s</type>\n"
						   "  <state>%s</state>\n"
						   "  <last-state>%s</last-state>\n"
						   "  <txgain>%3.2f</txgain>\n"
						   "  <rxgain>%3.2f</rxgain>\n"
						   "  <cid-date>%s</cid-date>\n"
						   "  <cid-name>%s</cid-name>\n"
						   "  <cid-num>%s</cid-num>\n"
						   "  <ani>%s</ani>\n"
						   "  <aniII>%s</aniII>\n"
						   "  <dnis>%s</dnis>\n"
						   "  <rdnis>%s</rdnis>\n"
						   "  <cause>%s</cause>\n"
						   " </channel>\n",
						   span_id,
						   chan_id,
						   phspan_id,
						   phchan_id,
						   alarmflag ? "alarmed" : "ok",
					  	   (alarmflag & FTDM_ALARM_RED) ? 1 : 0,
					  	   (alarmflag & FTDM_ALARM_YELLOW) ? 1 : 0,
					  	   (alarmflag & FTDM_ALARM_RAI) ? 1 : 0,
					  	   (alarmflag & FTDM_ALARM_BLUE) ? 1 : 0,
					  	   (alarmflag & FTDM_ALARM_AIS) ? 1 : 0,
					  	   (alarmflag & FTDM_ALARM_GENERAL) ? 1 : 0,
						   ftdm_signaling_status2str(sigstatus),
						   chan_type,
						   state,
						   last_state,
						   txgain,
						   rxgain,
						   caller_data->cid_date,
						   caller_data->cid_name,
						   caller_data->cid_num.digits,
						   caller_data->ani.digits,
						   caller_data->aniII,
						   caller_data->dnis.digits,
						   caller_data->rdnis.digits,
						   switch_channel_cause2str(caller_data->hangup_cause));
}

typedef struct ftdm_cli_entry ftdm_cli_entry_t;
typedef switch_status_t (*ftdm_cli_function_t)(ftdm_cli_entry_t *cli, const char *cmd, switch_core_session_t *session,
		                               switch_stream_handle_t *stream, int argc, char *argv[]);
#define FTDM_CLI_DECLARE(name) static switch_status_t name(ftdm_cli_entry_t *cli, const char *cmd,  \
		                                           switch_core_session_t *session, switch_stream_handle_t *stream, \
							   int argc, char *argv[])
static void print_usage(switch_stream_handle_t *stream, ftdm_cli_entry_t *cli);


typedef struct cmd_ioread_data {
	int num_times;
	uint32_t interval;
	ftdm_span_t *span;
	ftdm_channel_t *fchan;
	switch_memory_pool_t *pool;
	int already_open;
} cmd_ioread_data_t;

static void *SWITCH_THREAD_FUNC ioread_thread(switch_thread_t *thread, void *obj)
{
	ftdm_wait_flag_t wflags = FTDM_READ;
	ftdm_status_t status = FTDM_FAIL;
	unsigned char iobuf[SWITCH_RECOMMENDED_BUFFER_SIZE];
	cmd_ioread_data_t *data = obj;
	int span_id = ftdm_span_get_id(data->span);
	int chan_id = ftdm_channel_get_id(data->fchan);
	ftdm_size_t len = ftdm_channel_get_io_packet_len(data->fchan);
	ftdm_size_t origlen = len;
	unsigned int pbuf[5];

	switch_log_printf(SWITCH_CHANNEL_LOG, SWITCH_LOG_DEBUG, 
	         "Started ioread thread (times = %d, interval = %ums, len = %"FTDM_SIZE_FMT", span = %d, chan = %d\n", 
		 data->num_times, data->interval, len, span_id, chan_id);

	while (ftdm_running() && data->num_times > 0) {
		data->num_times--;

		wflags = FTDM_READ;	

		status = ftdm_channel_wait(data->fchan, &wflags, (data->interval * 10));
		
		if (status == FTDM_FAIL) {
			switch_log_printf(SWITCH_CHANNEL_LOG, SWITCH_LOG_ERROR, "Failed to wait for IO in device %d:%d!\n", span_id, chan_id);
			continue;
		}
		
		if (status == FTDM_TIMEOUT) {
			switch_log_printf(SWITCH_CHANNEL_LOG, SWITCH_LOG_WARNING, "Timed out while waiting I/O in device %d:%d!\n", span_id, chan_id);
			continue;
		}

		len = origlen;
		if (ftdm_channel_read(data->fchan, iobuf, &len) != FTDM_SUCCESS) {
			switch_log_printf(SWITCH_CHANNEL_LOG, SWITCH_LOG_WARNING, "Failed to read from device %d:%d!\n", span_id, chan_id);
			continue;
		}
		pbuf[0] = iobuf[0];
		pbuf[1] = iobuf[1];
		pbuf[2] = iobuf[2];
		pbuf[3] = iobuf[3];
		pbuf[4] = iobuf[4];
		switch_log_printf(SWITCH_CHANNEL_LOG, SWITCH_LOG_DEBUG, "Read 0x%1X 0x%1X 0x%1X 0x%1X 0x%1X\n", 
				pbuf[0], pbuf[1], pbuf[2], pbuf[3], pbuf[4]);
	}

	if (!data->already_open) {
		ftdm_channel_close(&data->fchan);
	}

	switch_core_destroy_memory_pool(&data->pool);
	switch_log_printf(SWITCH_CHANNEL_LOG, SWITCH_LOG_DEBUG, 
	         "Done ioread thread (times = %d, interval = %ums, len = %"FTDM_SIZE_FMT", span = %d, chan = %d\n", 
		 data->num_times, data->interval, origlen, span_id, chan_id);
	return NULL;
}

FTDM_CLI_DECLARE(ftdm_cmd_ioread)
{
	char *span_name = NULL;
	int channo = 0;
	ftdm_status_t status = FTDM_SUCCESS;
	switch_threadattr_t *attr = NULL;
	switch_thread_t *thread = NULL;

	cmd_ioread_data_t *thdata;
	cmd_ioread_data_t data;

	memset(&data, 0, sizeof(data));
	data.num_times = 1;

	if (argc < 3) {
		print_usage(stream, cli);
		goto end;
	}

	span_name = argv[1];

	ftdm_span_find_by_name(span_name, &data.span);
	if (!data.span) {
		stream->write_function(stream, "-ERR span %s not found\n", span_name);
		goto end;
	}

	channo = atoi(argv[2]);

	status = ftdm_channel_open(ftdm_span_get_id(data.span), channo, &data.fchan);
	if (!data.fchan || (status != FTDM_SUCCESS && status != FTDM_EBUSY)) {
		stream->write_function(stream, "-ERR Failed to open channel %d in span %s\n", channo, span_name);
		goto end;
	}

	if (status == FTDM_EBUSY) {
		data.already_open = 1;
	}

	if (argc > 3) {
		data.num_times = atoi(argv[3]);
		if (data.num_times < 1) {
			data.num_times = 1;
		}
	}

	if (argc > 4) {
		data.interval = atoi(argv[4]);
	}

	if (data.interval <= 0 || data.interval > 10000) {
		data.interval = ftdm_channel_get_io_interval(data.fchan);
	}

	switch_core_new_memory_pool(&data.pool);

	thdata = switch_core_alloc(data.pool, sizeof(data));
	memcpy(thdata, &data, sizeof(*thdata));

	switch_threadattr_create(&attr, data.pool);
	switch_threadattr_detach_set(attr, 1);
	switch_threadattr_stacksize_set(attr, SWITCH_THREAD_STACKSIZE);
	switch_thread_create(&thread, attr, ioread_thread, thdata, data.pool);

end:
	return SWITCH_STATUS_SUCCESS;
}

FTDM_CLI_DECLARE(ftdm_cmd_list)
{
	int j;
	for (j = 0 ; j < FTDM_MAX_SPANS_INTERFACE; j++) {
		ftdm_channel_t *fchan;
		ftdm_alarm_flag_t alarmbits = FTDM_ALARM_NONE;
		const char *flags = "none";
		ftdm_signaling_status_t sigstatus;

		if (!SPAN_CONFIG[j].span) {
			continue;
		}

		if (SPAN_CONFIG[j].analog_options & ANALOG_OPTION_3WAY) {
			flags = "3way";
		} else if (SPAN_CONFIG[j].analog_options & ANALOG_OPTION_CALL_SWAP) {
			flags = "call swap";
		}
		fchan = ftdm_span_get_channel(SPAN_CONFIG[j].span, 1);
		ftdm_channel_get_alarms(fchan, &alarmbits);
		
		if ((FTDM_SUCCESS == ftdm_span_get_sig_status(SPAN_CONFIG[j].span, &sigstatus))) {
			stream->write_function(stream,
								   "+OK\n"
								   "span: %u (%s)\n"
								   "type: %s\n"		
								   "physical_status: %s\n"
								   "signaling_status: %s\n"
								   "chan_count: %u\n"
								   "dialplan: %s\n"
								   "context: %s\n"
								   "dial_regex: %s\n"
								   "fail_dial_regex: %s\n"
								   "hold_music: %s\n"
								   "analog_options: %s\n",
								   j,
								   ftdm_span_get_name(SPAN_CONFIG[j].span),
								   SPAN_CONFIG[j].type,
								   alarmbits ? "alarmed" : "ok",
								   ftdm_signaling_status2str(sigstatus),
								   ftdm_span_get_chan_count(SPAN_CONFIG[j].span),
								   SPAN_CONFIG[j].dialplan,
								   SPAN_CONFIG[j].context,
								   SPAN_CONFIG[j].dial_regex,
								   SPAN_CONFIG[j].fail_dial_regex,
								   SPAN_CONFIG[j].hold_music,
								   flags
								   );
		} else {
			stream->write_function(stream,
								   "+OK\n"
								   "span: %u (%s)\n"
								   "type: %s\n"
								   "physical_status: %s\n"
								   "chan_count: %u\n"
								   "dialplan: %s\n"
								   "context: %s\n"
								   "dial_regex: %s\n"
								   "fail_dial_regex: %s\n"
								   "hold_music: %s\n"
								   "analog_options: %s\n",
								   j,
								   ftdm_span_get_name(SPAN_CONFIG[j].span),
								   SPAN_CONFIG[j].type,
								   alarmbits ? "alarmed" : "ok",
								   ftdm_span_get_chan_count(SPAN_CONFIG[j].span),
								   SPAN_CONFIG[j].dialplan,
								   SPAN_CONFIG[j].context,
								   SPAN_CONFIG[j].dial_regex,
								   SPAN_CONFIG[j].fail_dial_regex,
								   SPAN_CONFIG[j].hold_music,
								   flags);
		}
	}
	return SWITCH_STATUS_SUCCESS;
}

FTDM_CLI_DECLARE(ftdm_cmd_start_stop)
{
	char *span_name = argv[1];
	ftdm_span_t *span = NULL;
	ftdm_status_t status;

	if (argc < 2) {
		print_usage(stream, cli);
		goto end;
	}

	ftdm_span_find_by_name(span_name, &span);
	if (!span) {
		stream->write_function(stream, "-ERR span %s not found\n", span_name);
		goto end;
	}
	
	if (!strcasecmp(argv[0], "stop")) {
		status = ftdm_span_stop(span);
	} else {
		status = ftdm_span_start(span);
	}
	
	stream->write_function(stream, status == FTDM_SUCCESS ? "+OK\n" : "-ERR failure\n");
end:
	return SWITCH_STATUS_SUCCESS;
}

FTDM_CLI_DECLARE(ftdm_cmd_reset)
{
	uint32_t chan_id = 0;
	uint32_t ccount = 0;
	ftdm_channel_t *chan;
	ftdm_span_t *span = NULL;

	if (argc < 2) {
		print_usage(stream, cli);
		goto end;
	}

	ftdm_span_find_by_name(argv[1], &span);
	if (!span) {
		stream->write_function(stream, "-ERR span %s not found\n", argv[1]);
		goto end;
	}

	if (argc > 2) {
		chan_id = atoi(argv[2]);
		if (chan_id > ftdm_span_get_chan_count(span)) {
			stream->write_function(stream, "-ERR invalid channel %d\n", chan_id);
			goto end;
		}
	}

	if (chan_id) {
		chan = ftdm_span_get_channel(span, chan_id);
		if (!chan) {
			stream->write_function(stream, "-ERR Could not find channel %d\n", chan_id);
			goto end;
		}
		stream->write_function(stream, "Resetting channel %s:%s\n", argv[1], argv[2]);
		ftdm_channel_reset(chan);
	} else {
		uint32_t i = 0;
		ccount = ftdm_span_get_chan_count(span);
		for (i = 1; i < ccount; i++) {
			chan = ftdm_span_get_channel(span, i);
			stream->write_function(stream, "Resetting channel %s:%d\n", argv[1], i);
			ftdm_channel_reset(chan);
		}
	}

end:

	return SWITCH_STATUS_SUCCESS;
}

FTDM_CLI_DECLARE(ftdm_cmd_dump)
{
	ftdm_iterator_t *chaniter = NULL;
	ftdm_iterator_t *curr = NULL;
	uint32_t chan_id = 0;
	ftdm_span_t *span;
	char *as = NULL;
	
	if (argc < 2) {
		print_usage(stream, cli);
		goto end;
	}

	ftdm_span_find_by_name(argv[1], &span);
	if (argc > 2) {
		if (argv[3] && !strcasecmp(argv[2], "as")) {
			as = argv[3];
		} else {
			chan_id = atoi(argv[2]);
		}
	}

	if (argv[4] && !strcasecmp(argv[3], "as")) {
		as = argv[4];
	}

	if (!zstr(as) && !strcasecmp(as, "xml")) {
		stream->write_function(stream, "<channels>\n");
		if (!span) {
			stream->write_function(stream, "<error>invalid span</error>\n");
		} else {
			if (chan_id) {
				if(chan_id > ftdm_span_get_chan_count(span)) {
					stream->write_function(stream, "<error>invalid channel</error>\n");
				} else {
					dump_chan_xml(span, chan_id, stream);
				}
			} else {
				chaniter = ftdm_span_get_chan_iterator(span, NULL);
				for (curr = chaniter; curr; curr = ftdm_iterator_next(curr)) {
					dump_chan_xml(span, ftdm_channel_get_id(ftdm_iterator_current(curr)), stream);
				}
				ftdm_iterator_free(chaniter);
			}
		}
		stream->write_function(stream, "</channels>\n");
	} else {
		if (!span) {
			stream->write_function(stream, "-ERR invalid span\n");
		} else {
			if (chan_id) {
				if(chan_id > ftdm_span_get_chan_count(span)) {
					stream->write_function(stream, "-ERR invalid channel\n");
				} else {
					char *dbgstr = NULL;
					ftdm_channel_t *fchan = ftdm_span_get_channel(span, chan_id);
					dump_chan(span, chan_id, stream);
					dbgstr = ftdm_channel_get_history_str(fchan);
					stream->write_function(stream, "%s\n", dbgstr);
					ftdm_free(dbgstr);
				}
			} else {
				stream->write_function(stream, "+OK\n");
				chaniter = ftdm_span_get_chan_iterator(span, NULL);
				for (curr = chaniter; curr; curr = ftdm_iterator_next(curr)) {
					dump_chan(span, ftdm_channel_get_id(ftdm_iterator_current(curr)), stream);
				}
				ftdm_iterator_free(chaniter);
			}
		}
	}

end:
	return SWITCH_STATUS_SUCCESS;
}

FTDM_CLI_DECLARE(ftdm_cmd_alarms)
{
        ftdm_alarm_flag_t alarmbits = FTDM_ALARM_NONE;
        uint32_t chan_id = 0;
        ftdm_span_t *span;

        if (argc < 3) {
                print_usage(stream, cli);
                goto end;
        }

        ftdm_span_find_by_name(argv[1], &span);
        chan_id = atoi(argv[2]);
        if (!span) {
                stream->write_function(stream, "-ERR invalid span\n");
        } else if (chan_id) {
                if(chan_id > ftdm_span_get_chan_count(span)) {
                        stream->write_function(stream, "-ERR invalid channel\n");
                } else {
                        ftdm_channel_t *chan = ftdm_span_get_channel(span, chan_id);
                        if (!chan) {
                                stream->write_function(stream, "-ERR channel not configured\n");
                        } else {
                                ftdm_channel_get_alarms(chan, &alarmbits);
                                if (!strlen(ftdm_channel_get_last_error(chan))) {
                                        stream->write_function(stream, "+OK No alarms\n");
                                } else {
                                        stream->write_function(stream, "-ERR %s on %s:%d\n", ftdm_channel_get_last_error(chan), argv[1], chan);
                                }
                        }
                }
        }
end:
        return SWITCH_STATUS_SUCCESS;
}

FTDM_CLI_DECLARE(ftdm_cmd_sigstatus)
{
	ftdm_span_t *span = NULL;
	ftdm_signaling_status_t sigstatus;

	if (argc < 3) {
		print_usage(stream, cli);
		goto end;
	}

	if (!strcasecmp(argv[1], "get") && argc < 3) {
		print_usage(stream, cli);
		goto end;
	}

	if (!strcasecmp(argv[1], "set") && argc != 5) {
		print_usage(stream, cli);
		goto end;
	}

	ftdm_span_find_by_name(argv[2], &span);
	if (!span) {
		stream->write_function(stream, "-ERR invalid span %s\n", argv[2]);
		goto end;
	}

	if (!strcasecmp(argv[1], "get")) {
		if (argc == 4) {
			uint32_t chan_id = atol(argv[3]);
			ftdm_channel_t *fchan = ftdm_span_get_channel(span, chan_id);
			if (!fchan) {
				stream->write_function(stream, "-ERR invalid channel id '%d'\n", chan_id);
				goto end;
			}

			if ((FTDM_SUCCESS == ftdm_channel_get_sig_status(fchan, &sigstatus))) {
				stream->write_function(stream, "Channel %d signaling status: %s\n", chan_id, ftdm_signaling_status2str(sigstatus));
			} else {
				stream->write_function(stream, "-ERR failed to get channel signaling status\n");
			}
			goto end;
		} else {
			if ((FTDM_SUCCESS == ftdm_span_get_sig_status(span, &sigstatus))) {
				stream->write_function(stream, "signaling_status: %s\n", ftdm_signaling_status2str(sigstatus));
			} else {
				stream->write_function(stream, "-ERR failed to read span signaling status: %s\n", ftdm_span_get_last_error(span));
			}
		}
		goto end;
	}
	if (!strcasecmp(argv[1], "set")) {
		sigstatus = ftdm_str2ftdm_signaling_status(argv[4]);

		if (!strcasecmp(argv[3], "all")) {
			if ((FTDM_SUCCESS == ftdm_span_set_sig_status(span, sigstatus))) {
				stream->write_function(stream, "Signaling status of all channels from span %s set to %s\n",
						ftdm_span_get_name(span), ftdm_signaling_status2str(sigstatus));
			} else {
				stream->write_function(stream, "-ERR failed to set span sigstatus to '%s'\n", ftdm_signaling_status2str(sigstatus));
			}
			goto end;
		} else {
			uint32_t chan_id = atol(argv[3]);
			ftdm_channel_t *fchan = ftdm_span_get_channel(span, chan_id);
			if (!fchan) {
				stream->write_function(stream, "-ERR failed to get channel id '%d'\n", chan_id);
				goto end;
			}

			if ((FTDM_SUCCESS == ftdm_channel_set_sig_status(fchan, sigstatus))) {
				stream->write_function(stream, "Signaling status of channel %d set to %s\n", chan_id,
						ftdm_signaling_status2str(sigstatus));
			} else {
				stream->write_function(stream, "-ERR failed to set span sigstatus to '%s'\n", ftdm_signaling_status2str(sigstatus));
			}
			goto end;
		}
	}

end:
	return SWITCH_STATUS_SUCCESS;
}

FTDM_CLI_DECLARE(ftdm_cmd_trace)
{
	char tracepath[255];
	unsigned i = 0;
	uint32_t chan_id = 0;
	uint32_t span_id = 0;
	uint32_t chan_count = 0;
	ftdm_span_t *span = NULL;
	ftdm_channel_t *chan = NULL;
	if (argc < 3) {
		print_usage(stream, cli);
		goto end;
	} 
	ftdm_span_find_by_name(argv[2], &span);
	if (!span) {
		stream->write_function(stream, "-ERR failed to find span %s\n", argv[2]);
		goto end;
	}
	chan_count = ftdm_span_get_chan_count(span);
	if (argc > 3) {
		chan_id = atoi(argv[3]);
		if (chan_id > chan_count) {
			stream->write_function(stream, "-ERR invalid channel\n");
			goto end;
		}
	}
	span_id = ftdm_span_get_id(span);
	if (chan_id) {
		chan = ftdm_span_get_channel(span, chan_id);
		snprintf(tracepath, sizeof(tracepath), "%s-in-s%dc%d", argv[1], span_id, chan_id);
		ftdm_channel_command(chan, FTDM_COMMAND_TRACE_INPUT, tracepath);
		snprintf(tracepath, sizeof(tracepath), "%s-out-s%dc%d", argv[1], span_id, chan_id);
		ftdm_channel_command(chan, FTDM_COMMAND_TRACE_OUTPUT, tracepath);
	} else {
		for (i = 1; i <= chan_count; i++) {
			chan = ftdm_span_get_channel(span, i);
			snprintf(tracepath, sizeof(tracepath), "%s-in-s%dc%d", argv[1], span_id, i);
			ftdm_channel_command(chan, FTDM_COMMAND_TRACE_INPUT, tracepath);
			snprintf(tracepath, sizeof(tracepath), "%s-out-s%dc%d", argv[1], span_id, i);
			ftdm_channel_command(chan, FTDM_COMMAND_TRACE_OUTPUT, tracepath);
		}
	}
	stream->write_function(stream, "+OK trace enabled with prefix path %s\n", argv[1]);
end:
	return SWITCH_STATUS_SUCCESS;
}

FTDM_CLI_DECLARE(ftdm_cmd_notrace)
{
	uint32_t i = 0;
	uint32_t chan_id = 0;
	uint32_t chan_count = 0;
	ftdm_channel_t *fchan = NULL;
	ftdm_span_t *span = NULL;

	if (argc < 2) {
		print_usage(stream, cli);
		goto end;
	} 
	ftdm_span_find_by_name(argv[1], &span);
	if (!span) {
		stream->write_function(stream, "-ERR failed to find span %s\n", argv[1]);
		goto end;
	}

	chan_count = ftdm_span_get_chan_count(span);
	if (argc > 2) {
		chan_id = atoi(argv[2]);
		if (chan_id > chan_count) {
			stream->write_function(stream, "-ERR invalid channel\n");
			goto end;
		}
	}

	if (chan_id) {
		fchan = ftdm_span_get_channel(span, chan_id);
		ftdm_channel_command(fchan, FTDM_COMMAND_TRACE_END_ALL, NULL);
	} else {
		for (i = 1; i <= chan_count; i++) {
			fchan = ftdm_span_get_channel(span, i);
			ftdm_channel_command(fchan, FTDM_COMMAND_TRACE_END_ALL, NULL);
		}
	}
	stream->write_function(stream, "+OK trace disabled\n");

end:
	return SWITCH_STATUS_SUCCESS;
}

FTDM_CLI_DECLARE(ftdm_cmd_gains)
{
	unsigned int i = 0;
	float txgain = 0.0;
	float rxgain = 0.0;
	uint32_t chan_id = 0;
	uint32_t ccount = 0;
	ftdm_channel_t *chan;
	ftdm_span_t *span = NULL;
	if (argc < 4) {
		print_usage(stream, cli);
		goto end;
	} 
	ftdm_span_find_by_name(argv[3], &span);
	if (!span) {
		stream->write_function(stream, "-ERR failed to find span %s\n", argv[3]);
		goto end;
	}

	if (argc > 4) {
		chan_id = atoi(argv[4]);
		if (chan_id > ftdm_span_get_chan_count(span)) {
			stream->write_function(stream, "-ERR invalid channel\n");
			goto end;
		}
	}
	i = sscanf(argv[1], "%f", &rxgain);
	i += sscanf(argv[2], "%f", &txgain);
	if (i != 2) {
		stream->write_function(stream, "-ERR invalid gains\n");
		goto end;
	}

	if (chan_id) {
		chan = ftdm_span_get_channel(span, chan_id);
		ftdm_channel_command(chan, FTDM_COMMAND_SET_RX_GAIN, &rxgain);
		ftdm_channel_command(chan, FTDM_COMMAND_SET_TX_GAIN, &txgain);
	} else {
		ccount = ftdm_span_get_chan_count(span);
		for (i = 1; i < ccount; i++) {
			chan = ftdm_span_get_channel(span, i);
			ftdm_channel_command(chan, FTDM_COMMAND_SET_RX_GAIN, &rxgain);
			ftdm_channel_command(chan, FTDM_COMMAND_SET_TX_GAIN, &txgain);
		}
	}
	stream->write_function(stream, "+OK gains set to Rx %f and Tx %f\n", rxgain, txgain);
end:
	return SWITCH_STATUS_SUCCESS;
}

FTDM_CLI_DECLARE(ftdm_cmd_dtmf)
{
	unsigned i = 0;
	uint32_t chan_id = 0;
	unsigned schan_count = 0;
	ftdm_span_t *span = NULL;
	ftdm_command_t fcmd = FTDM_COMMAND_ENABLE_DTMF_DETECT;
	ftdm_channel_t *fchan;

	if (argc < 3) {
		print_usage(stream, cli);
		goto end;
	}

	if (switch_true(argv[1])) {
		fcmd = FTDM_COMMAND_ENABLE_DTMF_DETECT;
	} else {
		fcmd = FTDM_COMMAND_DISABLE_DTMF_DETECT;
	}

	ftdm_span_find_by_name(argv[2], &span);
	if (!span) {
		stream->write_function(stream, "-ERR failed to find span %s\n", argv[2]);
		goto end;
	}

	schan_count = ftdm_span_get_chan_count(span);
	if (argc > 3) {
		chan_id = atoi(argv[3]);
		if (chan_id > schan_count) {
			stream->write_function(stream, "-ERR invalid channel\n");
			goto end;
		}
	}

	if (chan_id) {
		fchan = ftdm_span_get_channel(span, chan_id);
		ftdm_channel_command(fchan, fcmd, NULL);
	} else {
		for (i = 1; i <= schan_count; i++) {
			fchan = ftdm_span_get_channel(span, i);
			ftdm_channel_command(fchan, fcmd, NULL);
		}
	}

	stream->write_function(stream, "+OK DTMF detection was %s\n", fcmd == FTDM_COMMAND_ENABLE_DTMF_DETECT ? "enabled" : "disabled");
end:
	return SWITCH_STATUS_SUCCESS;
}

FTDM_CLI_DECLARE(ftdm_cmd_queuesize)
{
	unsigned int i = 0;
	uint32_t rxsize = 10;
	uint32_t txsize = 10;
	uint32_t chan_id = 0;
	uint32_t ccount = 0;
	ftdm_channel_t *chan;
	ftdm_span_t *span = NULL;
	if (argc < 4) {
		print_usage(stream, cli);
		goto end;
	} 

	ftdm_span_find_by_name(argv[3], &span);
	if (!span) {
		stream->write_function(stream, "-ERR failed to find span %s\n", argv[3]);
		goto end;
	}

	if (argc > 4) {
		chan_id = atoi(argv[4]);
		if (chan_id > ftdm_span_get_chan_count(span)) {
			stream->write_function(stream, "-ERR invalid channel\n");
			goto end;
		}
	}

	i = sscanf(argv[1], "%u", &rxsize);
	i += sscanf(argv[2], "%u", &txsize);
	if (i != 2) {
		stream->write_function(stream, "-ERR invalid queue sizes provided\n");
		goto end;
	}

	if (chan_id) {
		chan = ftdm_span_get_channel(span, chan_id);
		ftdm_channel_command(chan, FTDM_COMMAND_SET_RX_QUEUE_SIZE, &rxsize);
		ftdm_channel_command(chan, FTDM_COMMAND_SET_TX_QUEUE_SIZE, &txsize);
	} else {
		ccount = ftdm_span_get_chan_count(span);
		for (i = 1; i < ccount; i++) {
			chan = ftdm_span_get_channel(span, i);
			ftdm_channel_command(chan, FTDM_COMMAND_SET_RX_QUEUE_SIZE, &rxsize);
			ftdm_channel_command(chan, FTDM_COMMAND_SET_TX_QUEUE_SIZE, &txsize);
		}
	}
	stream->write_function(stream, "+OK queue sizes set to Rx %d and Tx %d\n", rxsize, txsize);
end:
	return SWITCH_STATUS_SUCCESS;
}

static void exec_io_command(const char *cmd, switch_stream_handle_t *stream, ftdm_channel_t *fchan)
{
	int enable = 0;
	ftdm_channel_iostats_t stats;
	if (!strcasecmp("enable", cmd)) {
		enable = 1;
		ftdm_channel_command(fchan, FTDM_COMMAND_SWITCH_IOSTATS, &enable);
	} else if (!strcasecmp("disable", cmd)) {
		enable = 0;
		ftdm_channel_command(fchan, FTDM_COMMAND_SWITCH_IOSTATS, &enable);
	} else if (!strcasecmp("flush", cmd)) {
		ftdm_channel_command(fchan, FTDM_COMMAND_FLUSH_IOSTATS, NULL);
	} else {
		ftdm_channel_command(fchan, FTDM_COMMAND_GET_IOSTATS, &stats);
		stream->write_function(stream, "-- IO statistics for channel %d:%d --\n", 
				ftdm_channel_get_span_id(fchan), ftdm_channel_get_id(fchan));
		stream->write_function(stream, "Rx errors: %u\n", stats.rx.errors);
		stream->write_function(stream, "Rx queue size: %u\n", stats.rx.queue_size);
		stream->write_function(stream, "Rx queue len: %u\n", stats.rx.queue_len);
		stream->write_function(stream, "Rx count: %lu\n", stats.rx.packets);

		stream->write_function(stream, "Tx errors: %u\n", stats.tx.errors);
		stream->write_function(stream, "Tx queue size: %u\n", stats.tx.queue_size);
		stream->write_function(stream, "Tx queue len: %u\n", stats.tx.queue_len);
		stream->write_function(stream, "Tx count: %lu\n", stats.tx.packets);
		stream->write_function(stream, "Tx idle: %u\n", stats.tx.idle_packets);
	}
}

FTDM_CLI_DECLARE(ftdm_cmd_iostats)
{
	uint32_t chan_id = 0;
	ftdm_channel_t *chan;
	ftdm_iterator_t *iter = NULL;
	ftdm_iterator_t *curr = NULL;
	ftdm_span_t *span = NULL;

	if (argc < 3) {
		print_usage(stream, cli);
		goto end;
	}

	ftdm_span_find_by_name(argv[2], &span);
	if (!span) {
		stream->write_function(stream, "-ERR failed to find span %s\n", argv[2]);
		goto end;
	}

	if (argc > 3) {
		chan_id = atoi(argv[3]);
		if (chan_id > ftdm_span_get_chan_count(span)) {
			stream->write_function(stream, "-ERR invalid channel\n");
			goto end;
		}
		chan = ftdm_span_get_channel(span, chan_id);
		exec_io_command(argv[1], stream, chan);
	} else {
		iter = ftdm_span_get_chan_iterator(span, NULL);
		for (curr  = iter; curr; curr = ftdm_iterator_next(curr)) {
			chan = ftdm_iterator_current(curr);
			exec_io_command(argv[1], stream, chan);
		}
		ftdm_iterator_free(iter);
	}
	stream->write_function(stream, "+OK\n");
end:
	return SWITCH_STATUS_SUCCESS;
}

struct ftdm_cli_entry {
	const char *name;
	const char *args;
	const char *complete;
	ftdm_cli_function_t execute;
};

static ftdm_cli_entry_t ftdm_cli_options[] =
{
	{ "list", "", "", ftdm_cmd_list },
	{ "start", "<span_id|span_name>", "", ftdm_cmd_start_stop },
	{ "stop", "<span_id|span_name>", "", ftdm_cmd_start_stop },
	{ "reset", "<span_id|span_name> [<chan_id>]", "", ftdm_cmd_reset },
	{ "alarms", "<span_id> <chan_id>", "", ftdm_cmd_alarms },
	{ "dump", "<span_id|span_name> [<chan_id>]", "", ftdm_cmd_dump },
	{ "sigstatus", "get|set <span_id|span_name> [<chan_id>] [<sigstatus>]", "::[set:get", ftdm_cmd_sigstatus },
	{ "trace", "<path> <span_id|span_name> [<chan_id>]", "", ftdm_cmd_trace },
	{ "notrace", "<span_id|span_name> [<chan_id>]", "", ftdm_cmd_notrace },
	{ "gains", "<rxgain> <txgain> <span_id|span_name> [<chan_id>]", "", ftdm_cmd_gains },
	{ "dtmf", "on|off <span_id|span_name> [<chan_id>]", "::[on:off", ftdm_cmd_dtmf },
	{ "queuesize", "<rxsize> <txsize> <span_id|span_name> [<chan_id>]", "", ftdm_cmd_queuesize },
	{ "iostats", "enable|disable|flush|print <span_id|span_name> <chan_id>", "::[enable:disable:flush:print", ftdm_cmd_iostats },
	{ "ioread", "<span_id|span_name> <chan_id> [num_times] [interval]", "", ftdm_cmd_ioread },

	/* Fake handlers as they are handled within freetdm library,
	 * we should provide a way inside freetdm to query for completions from signaling modules */
	{ "core state", "[!]<state_name>", "", NULL },
	{ "core flag", "[!]<flag_value>", "", NULL },
	{ "core calls", "", "", NULL },
};

static void print_usage(switch_stream_handle_t *stream, ftdm_cli_entry_t *cli)
{
	stream->write_function(stream, "-ERR Usage: ftdm %s %s\n", cli->name, cli->args);
}

static void print_full_usage(switch_stream_handle_t *stream)
{
	int i = 0;
	ftdm_cli_entry_t *entry = NULL;
	stream->write_function(stream, "USAGE:\n");
	stream->write_function(stream, "--------------------------------------------------------------------------------\n");
	for (i = 0 ; i < ftdm_array_len(ftdm_cli_options); i++) {
		entry = &ftdm_cli_options[i];
		stream->write_function(stream, "ftdm %s %s\n", entry->name, entry->args);
	}
	stream->write_function(stream, "--------------------------------------------------------------------------------\n");
}

SWITCH_STANDARD_API(ft_function)
{
	char *mycmd = NULL, *argv[10] = { 0 };
	int argc = 0;
	int i = 0;
	ftdm_cli_entry_t *entry = NULL;

	if (!zstr(cmd) && (mycmd = strdup(cmd))) {
		argc = switch_separate_string(mycmd, ' ', argv, (sizeof(argv) / sizeof(argv[0])));
	}

	if (!argc) {
		print_full_usage(stream);
		goto end;
	}

	for (i = 0 ; i < ftdm_array_len(ftdm_cli_options); i++) {
		entry = &ftdm_cli_options[i];
		if (!strcasecmp(argv[0], entry->name) && entry->execute) {
			entry->execute(entry, cmd, session, stream, argc, argv);
			break;
		}
	}
	
	/* if the command was not found in the main CLI entries, try to execute it as a FreeTDM API */
	if (i == ftdm_array_len(ftdm_cli_options)) {
		char *rply = ftdm_api_execute(cmd);
		if (rply) {
			stream->write_function(stream, "%s", rply);
			ftdm_free(rply);
		} else {
			print_full_usage(stream);
		}
	}

end:

	switch_safe_free(mycmd);

	return SWITCH_STATUS_SUCCESS;
}

SWITCH_STANDARD_APP(enable_dtmf_function)
{
	private_t *tech_pvt;
	if (!switch_core_session_check_interface(session, freetdm_endpoint_interface)) {
		ftdm_log(FTDM_LOG_ERROR, "This application is only for FreeTDM channels.\n");
		return;
	}
	
	tech_pvt = switch_core_session_get_private(session);

	if (switch_test_flag(tech_pvt, TFLAG_DEAD)) {
        	switch_channel_hangup(switch_core_session_get_channel(session), SWITCH_CAUSE_LOSE_RACE);
		return;
	}
	
	ftdm_channel_command(tech_pvt->ftdmchan, FTDM_COMMAND_ENABLE_DTMF_DETECT, NULL);
	ftdm_log(FTDM_LOG_INFO, "DTMF detection enabled in channel %d:%d\n", ftdm_channel_get_id(tech_pvt->ftdmchan), ftdm_channel_get_span_id(tech_pvt->ftdmchan));
}

SWITCH_STANDARD_APP(disable_dtmf_function)
{
	private_t *tech_pvt;
	if (!switch_core_session_check_interface(session, freetdm_endpoint_interface)) {
		ftdm_log(FTDM_LOG_ERROR, "This application is only for FreeTDM channels.\n");
		return;
	}
	
	tech_pvt = switch_core_session_get_private(session);

	if (switch_test_flag(tech_pvt, TFLAG_DEAD)) {
        	switch_channel_hangup(switch_core_session_get_channel(session), SWITCH_CAUSE_LOSE_RACE);
		return;
	}
	
	ftdm_channel_command(tech_pvt->ftdmchan, FTDM_COMMAND_DISABLE_DTMF_DETECT, NULL);
	ftdm_log(FTDM_LOG_INFO, "DTMF detection Disabled in channel %d:%d\n", ftdm_channel_get_id(tech_pvt->ftdmchan), ftdm_channel_get_span_id(tech_pvt->ftdmchan));
}

SWITCH_STANDARD_APP(disable_ec_function)
{
	private_t *tech_pvt;
	int x = 0;

	if (!switch_core_session_check_interface(session, freetdm_endpoint_interface)) {
		ftdm_log(FTDM_LOG_ERROR, "This application is only for FreeTDM channels.\n");
		return;
	}
	
	tech_pvt = switch_core_session_get_private(session);

	if (switch_test_flag(tech_pvt, TFLAG_DEAD)) {
        switch_channel_hangup(switch_core_session_get_channel(session), SWITCH_CAUSE_LOSE_RACE);
        return;
    }
	
	ftdm_channel_command(tech_pvt->ftdmchan, FTDM_COMMAND_DISABLE_ECHOCANCEL, &x);
	ftdm_channel_command(tech_pvt->ftdmchan, FTDM_COMMAND_DISABLE_ECHOTRAIN, &x);
	ftdm_log(FTDM_LOG_INFO, "Echo Canceller Disabled\n");
}


SWITCH_MODULE_LOAD_FUNCTION(mod_freetdm_load)
{
	int i = 0;
	ftdm_cli_entry_t *entry = NULL;
	switch_api_interface_t *commands_api_interface = NULL;
	switch_application_interface_t *app_interface = NULL;

	module_pool = pool;

	ftdm_global_set_logger(ftdm_logger);

	ftdm_global_set_mod_directory(SWITCH_GLOBAL_dirs.mod_dir);

	ftdm_global_set_config_directory(SWITCH_GLOBAL_dirs.conf_dir);

	if (ftdm_global_init() != FTDM_SUCCESS) {
		ftdm_global_destroy();
		ftdm_log(FTDM_LOG_ERROR, "Error loading FreeTDM\n");
		return SWITCH_STATUS_TERM;
	}

	if (ftdm_global_configuration() != FTDM_SUCCESS) {
		ftdm_global_destroy();
		ftdm_log(FTDM_LOG_ERROR, "Error configuring FreeTDM\n");
		return SWITCH_STATUS_TERM;
	}
	
	if (load_config() != SWITCH_STATUS_SUCCESS) {
		ftdm_global_destroy();
		return SWITCH_STATUS_TERM;
	}

	*module_interface = switch_loadable_module_create_module_interface(pool, modname);
	freetdm_endpoint_interface = switch_loadable_module_create_interface(*module_interface, SWITCH_ENDPOINT_INTERFACE);
	freetdm_endpoint_interface->interface_name = "freetdm";
	freetdm_endpoint_interface->io_routines = &freetdm_io_routines;
	freetdm_endpoint_interface->state_handler = &freetdm_state_handlers;
	
	SWITCH_ADD_API(commands_api_interface, "ftdm", "FreeTDM commands", ft_function, "<cmd> <args>");
	for (i = 0 ; i < ftdm_array_len(ftdm_cli_options); i++) {
		char complete_cli[512];
		entry = &ftdm_cli_options[i];
		snprintf(complete_cli, sizeof(complete_cli), "add ftdm %s %s", entry->name, entry->complete);
		switch_console_set_complete(complete_cli);
	}

	SWITCH_ADD_APP(app_interface, "disable_ec", "Disable Echo Canceller", "Disable Echo Canceller", disable_ec_function, "", SAF_NONE);
	SWITCH_ADD_APP(app_interface, "disable_dtmf", "Disable DTMF Detection", "Disable DTMF Detection", disable_dtmf_function, "", SAF_NONE);
	SWITCH_ADD_APP(app_interface, "enable_dtmf", "Enable DTMF Detection", "Enable DTMF Detection", enable_dtmf_function, "", SAF_NONE);

	/* indicate that the module should continue to be loaded */
	return SWITCH_STATUS_SUCCESS;
}

SWITCH_MODULE_SHUTDOWN_FUNCTION(mod_freetdm_shutdown)
{
	switch_hash_index_t *hi;		

	const void *var;
	void *val;

	/* destroy ss7 configs */
	for (hi = switch_hash_first(NULL, globals.ss7_configs); hi; hi = switch_hash_next(hi)) {
		switch_hash_this(hi, &var, NULL, &val);	
		ftdm_conf_node_destroy(val);
	}

	ftdm_global_destroy();

	// this breaks pika but they are MIA so *shrug*
	//return SWITCH_STATUS_NOUNLOAD;
	return SWITCH_STATUS_SUCCESS;
}

/* For Emacs:
 * Local Variables:
 * mode:c
 * indent-tabs-mode:t
 * tab-width:4
 * c-basic-offset:4
 * End:
 * For VIM:
 * vim:set softtabstop=4 shiftwidth=4 tabstop=4:
 */<|MERGE_RESOLUTION|>--- conflicted
+++ resolved
@@ -1474,12 +1474,7 @@
 		sipvar = switch_channel_get_variable(channel, "sip_h_X-FreeTDM-LOC-NADI");
 		if (sipvar) {
 			ftdm_usrmsg_add_var(&usrmsg, "ss7_loc_nadi", sipvar);
-<<<<<<< HEAD
-		}   
-=======
-		}
-
->>>>>>> 4f5a6557
+		}
 
 		sipvar = switch_channel_get_variable(channel, "sip_h_X-FreeTDM-DNIS-TON");
 		if (sipvar) {
@@ -1596,10 +1591,6 @@
 			ftdm_usrmsg_add_var(&usrmsg, "ss7_rdinfo_reason", sipvar);
 		}
 
-<<<<<<< HEAD
-=======
-		
->>>>>>> 4f5a6557
 		sipvar = switch_channel_get_variable(channel, "sip_h_X-FreeTDM-OCN");
 		if (sipvar) {
 			ftdm_usrmsg_add_var(&usrmsg, "ss7_ocn", sipvar);
@@ -1735,10 +1726,6 @@
 				ftdm_channel_get_span_id(peer_private->ftdmchan), ftdm_channel_get_id(peer_private->ftdmchan));
 				switch_core_session_rwunlock(network_peer);
 			}
-<<<<<<< HEAD
-
-=======
->>>>>>> 4f5a6557
 		/* Figure out if there is a native bridge requested through dial plan variable and the originating channel is also freetdm (not going through SIP) */
 		} else if (session
 		 && (var = channel_get_variable(session, var_event, FREETDM_VAR_PREFIX "native_sigbridge")) 
@@ -2055,28 +2042,17 @@
 		if (!ftdm_strlen_zero(var_value)) {
 			switch_channel_set_variable_printf(channel, "sip_h_X-FreeTDM-OCN", "%s", var_value);
 		}
-<<<<<<< HEAD
-=======
-
->>>>>>> 4f5a6557
+		
 		var_value = ftdm_sigmsg_get_var(sigmsg, "ss7_ocn_nadi");
 		if (!ftdm_strlen_zero(var_value)) {
 			switch_channel_set_variable_printf(channel, "sip_h_X-FreeTDM-OCN-NADI", "%s", var_value);
 		}
-<<<<<<< HEAD
-
-=======
-		
->>>>>>> 4f5a6557
+
 		var_value = ftdm_sigmsg_get_var(sigmsg, "ss7_ocn_plan");
 		if (!ftdm_strlen_zero(var_value)) {
 			switch_channel_set_variable_printf(channel, "sip_h_X-FreeTDM-OCN-Plan", "%s", var_value);
 		}
-<<<<<<< HEAD
-
-=======
-		
->>>>>>> 4f5a6557
+
 		var_value = ftdm_sigmsg_get_var(sigmsg, "ss7_ocn_pres");
 		if (!ftdm_strlen_zero(var_value)) {
 			switch_channel_set_variable_printf(channel, "sip_h_X-FreeTDM-OCN-Presentation", "%s", var_value);
