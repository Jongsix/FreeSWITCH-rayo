/* 
 * FreeSWITCH Modular Media Switching Software Library / Soft-Switch Application
 * Copyright (C) 2005-2012, Anthony Minessale II <anthm@freeswitch.org>
 *
 * Version: MPL 1.1
 *
 * The contents of this file are subject to the Mozilla Public License Version
 * 1.1 (the "License"); you may not use this file except in compliance with
 * the License. You may obtain a copy of the License at
 * http://www.mozilla.org/MPL/
 *
 * Software distributed under the License is distributed on an "AS IS" basis,
 * WITHOUT WARRANTY OF ANY KIND, either express or implied. See the License
 * for the specific language governing rights and limitations under the
 * License.
 *
 * The Original Code is FreeSWITCH Modular Media Switching Software Library / Soft-Switch Application
 *
 * The Initial Developer of the Original Code is
 * Anthony Minessale II <anthm@freeswitch.org>
 * Portions created by the Initial Developer are Copyright (C)
 * the Initial Developer. All Rights Reserved.
 *
 * Contributor(s):
 * 
 * Anthony Minessale II <anthm@freeswitch.org>
 * Marcel Barbulescu <marcelbarbulescu@gmail.com>
 *
 *
 * switch_rtp.c -- RTP
 *
 */
//#define DEBUG_2833
//#define RTP_DEBUG_WRITE_DELTA
//#define DEBUG_MISSED_SEQ

#include <switch.h>
#include <switch_stun.h>
#include <apr_network_io.h>
#undef PACKAGE_NAME
#undef PACKAGE_STRING
#undef PACKAGE_TARNAME
#undef PACKAGE_VERSION
#undef PACKAGE_BUGREPORT
#undef VERSION
#undef PACKAGE
#undef inline
#include <datatypes.h>
#include <srtp.h>

#define READ_INC(rtp_session) switch_mutex_lock(rtp_session->read_mutex); rtp_session->reading++
#define READ_DEC(rtp_session)  switch_mutex_unlock(rtp_session->read_mutex); rtp_session->reading--
#define WRITE_INC(rtp_session)  switch_mutex_lock(rtp_session->write_mutex); rtp_session->writing++
#define WRITE_DEC(rtp_session) switch_mutex_unlock(rtp_session->write_mutex); rtp_session->writing--

#include "stfu.h"

#define rtp_header_len 12
#define RTP_START_PORT 16384
#define RTP_END_PORT 32768
#define MASTER_KEY_LEN   30
#define RTP_MAGIC_NUMBER 42
#define MAX_SRTP_ERRS 10
#define RTP_TS_RESET 1

static switch_port_t START_PORT = RTP_START_PORT;
static switch_port_t END_PORT = RTP_END_PORT;
static switch_port_t NEXT_PORT = RTP_START_PORT;
static switch_mutex_t *port_lock = NULL;

typedef srtp_hdr_t rtp_hdr_t;

#ifdef ENABLE_ZRTP
#include "zrtp.h"
static zrtp_global_t *zrtp_global;
#ifndef WIN32
static zrtp_zid_t zid = { "FreeSWITCH01" };
#else
static zrtp_zid_t zid = { "FreeSWITCH0" };
#endif
static int zrtp_on = 0;
#define ZRTP_MITM_TRIES 100
#endif

#ifdef _MSC_VER
#pragma pack(4)
#endif

#ifdef _MSC_VER
#pragma pack()
#define ENABLE_SRTP
#endif

static switch_hash_t *alloc_hash = NULL;

typedef struct {
	srtp_hdr_t header;
	char body[SWITCH_RTP_MAX_BUF_LEN];
} rtp_msg_t;

typedef struct {
	switch_rtcp_hdr_t header;
	char body[SWITCH_RTCP_MAX_BUF_LEN];
} rtcp_msg_t;

typedef enum {
	VAD_FIRE_TALK = (1 << 0),
	VAD_FIRE_NOT_TALK = (1 << 1)
} vad_talk_mask_t;

struct switch_rtp_vad_data {
	switch_core_session_t *session;
	switch_codec_t vad_codec;
	switch_codec_t *read_codec;
	uint32_t bg_level;
	uint32_t bg_count;
	uint32_t bg_len;
	uint32_t diff_level;
	uint8_t hangunder;
	uint8_t hangunder_hits;
	uint8_t hangover;
	uint8_t hangover_hits;
	uint8_t cng_freq;
	uint8_t cng_count;
	switch_vad_flag_t flags;
	uint32_t ts;
	uint8_t start;
	uint8_t start_count;
	uint8_t scan_freq;
	time_t next_scan;
	int fire_events;
};

struct switch_rtp_rfc2833_data {
	switch_queue_t *dtmf_queue;
	char out_digit;
	unsigned char out_digit_packet[4];
	unsigned int out_digit_sofar;
	unsigned int out_digit_sub_sofar;
	unsigned int out_digit_dur;
	uint16_t in_digit_seq;
	uint32_t in_digit_ts;
	uint32_t last_in_digit_ts;
	uint32_t in_digit_sanity;
	uint32_t in_interleaved;
	uint32_t timestamp_dtmf;
	uint16_t last_duration;
	uint32_t flip;
	char first_digit;
	char last_digit;
	switch_queue_t *dtmf_inqueue;
	switch_mutex_t *dtmf_mutex;
	uint8_t in_digit_queued;
};

struct switch_rtp {
	/* 
	 * Two sockets are needed because we might be transcoding protocol families
	 * (e.g. receive over IPv4 and send over IPv6). In case the protocol
	 * families are equal, sock_input == sock_output and only one socket is
	 * used.
	 */
	switch_socket_t *sock_input, *sock_output, *rtcp_sock_input, *rtcp_sock_output;
	switch_pollfd_t *read_pollfd, *rtcp_read_pollfd;
	switch_pollfd_t *jb_pollfd;

	switch_sockaddr_t *local_addr, *rtcp_local_addr;
	rtp_msg_t send_msg;
	rtcp_msg_t rtcp_send_msg;

	switch_sockaddr_t *remote_addr, *rtcp_remote_addr;
	rtp_msg_t recv_msg;
	rtcp_msg_t rtcp_recv_msg;

	switch_sockaddr_t *remote_stun_addr;

	uint32_t autoadj_window;
	uint32_t autoadj_tally;

	srtp_ctx_t *send_ctx;
	srtp_ctx_t *recv_ctx;
	srtp_policy_t send_policy;
	srtp_policy_t recv_policy;
	uint32_t srtp_errs;

	uint16_t seq;
	uint32_t ssrc;
	int8_t sending_dtmf;
	uint8_t need_mark;
	switch_payload_t payload;
	switch_payload_t rpayload;
	switch_rtp_invalid_handler_t invalid_handler;
	void *private_data;
	uint32_t ts;
	uint32_t last_write_ts;
	uint32_t last_read_ts;
	uint32_t last_cng_ts;
	uint32_t last_write_samplecount;
	uint32_t delay_samples;
	uint32_t next_write_samplecount;
	uint32_t max_next_write_samplecount;
	uint32_t queue_delay;
	switch_time_t last_write_timestamp;
	uint32_t flags;
	switch_memory_pool_t *pool;
	switch_sockaddr_t *from_addr, *rtcp_from_addr;
	char *rx_host;
	switch_port_t rx_port;
	char *ice_user;
	char *user_ice;
	char *timer_name;
	char *local_host_str;
	char *remote_host_str;
	char *eff_remote_host_str;
	switch_time_t last_stun;
	uint32_t samples_per_interval;
	uint32_t samples_per_second;
	uint32_t conf_samples_per_interval;
	uint32_t rsamples_per_interval;
	uint32_t ms_per_packet;
	switch_port_t local_port;
	switch_port_t remote_port;
	switch_port_t eff_remote_port;
	switch_port_t remote_rtcp_port;
	uint32_t stuncount;
	uint32_t funny_stun;
	uint32_t default_stuncount;
	struct switch_rtp_vad_data vad_data;
	struct switch_rtp_rfc2833_data dtmf_data;
	switch_payload_t te;
	switch_payload_t recv_te;
	switch_payload_t cng_pt;
	switch_mutex_t *flag_mutex;
	switch_mutex_t *read_mutex;
	switch_mutex_t *write_mutex;
	switch_timer_t timer;
	uint8_t ready;
	uint8_t cn;
	stfu_instance_t *jb;
	uint32_t max_missed_packets;
	uint32_t missed_count;
	rtp_msg_t write_msg;
	switch_rtp_crypto_key_t *crypto_keys[SWITCH_RTP_CRYPTO_MAX];
	int reading;
	int writing;
	char *stun_ip;
	switch_port_t stun_port;
	int from_auto;
	uint32_t cng_count;
	switch_rtp_bug_flag_t rtp_bugs;
	switch_rtp_stats_t stats;
	uint32_t hot_hits;
	uint32_t sync_packets;
	int rtcp_interval;
	switch_bool_t rtcp_fresh_frame;

	switch_time_t send_time;
	switch_byte_t auto_adj_used;
	uint8_t pause_jb;
	uint16_t last_seq;
	switch_time_t last_read_time;
	switch_size_t last_flush_packet_count;
	uint32_t interdigit_delay;

#ifdef ENABLE_ZRTP
	zrtp_session_t *zrtp_session;
	zrtp_profile_t *zrtp_profile;
	zrtp_stream_t *zrtp_stream;
	int zrtp_mitm_tries;
	int zinit;
#endif


};

struct switch_rtcp_source {
	unsigned ssrc1:32;
	unsigned fraction_lost:8;
	unsigned cumulative_lost:24;
	unsigned hi_seq_recieved:32;
	unsigned interarrival_jitter:32;
	unsigned lsr:32;
	unsigned lsr_delay:32;
};


#if SWITCH_BYTE_ORDER == __BIG_ENDIAN
struct switch_rtcp_s_desc_head {
	unsigned v:2;
	unsigned padding:1;
	unsigned sc:5;
	unsigned pt:8;
	unsigned length:16;
};

#else /*  BIG_ENDIAN */

struct switch_rtcp_s_desc_head {
	unsigned sc:5;
	unsigned padding:1;
	unsigned v:2;
	unsigned pt:8;
	unsigned length:16;
};

#endif


struct switch_rtcp_s_desc_trunk {
	unsigned ssrc:32;
	unsigned cname:8;
	unsigned length:8;
	char text[1]; 
};

struct switch_rtcp_senderinfo {
	unsigned ssrc:32;
	unsigned ntp_msw:32;
	unsigned ntp_lsw:32;
	unsigned ts:32;
	unsigned pc:32;
	unsigned oc:32;
	struct switch_rtcp_source sr_source;
	struct switch_rtcp_s_desc_head sr_desc_head;
	struct switch_rtcp_s_desc_trunk sr_desc_ssrc;
};

typedef enum {
	RESULT_CONTINUE,
	RESULT_GOTO_END,
	RESULT_GOTO_RECVFROM,
	RESULT_GOTO_TIMERCHECK
} handle_rfc2833_result_t;

static void do_2833(switch_rtp_t *rtp_session, switch_core_session_t *session);

static handle_rfc2833_result_t handle_rfc2833(switch_rtp_t *rtp_session, switch_size_t bytes, int *do_cng)
{
#ifdef DEBUG_2833
	if (rtp_session->dtmf_data.in_digit_sanity && !(rtp_session->dtmf_data.in_digit_sanity % 100)) {
		switch_log_printf(SWITCH_CHANNEL_SESSION_LOG(session), SWITCH_LOG_ERROR, "sanity %d\n", rtp_session->dtmf_data.in_digit_sanity);
	}
#endif

	if (rtp_session->dtmf_data.in_digit_sanity && !--rtp_session->dtmf_data.in_digit_sanity) {
		switch_core_session_t *session = switch_core_memory_pool_get_data(rtp_session->pool, "__session");
		rtp_session->dtmf_data.last_digit = 0;
		rtp_session->dtmf_data.in_digit_ts = 0;
		switch_log_printf(SWITCH_CHANNEL_SESSION_LOG(session), SWITCH_LOG_ERROR, "Failed DTMF sanity check.\n");
	}

	/* RFC2833 ... like all RFC RE: VoIP, guaranteed to drive you to insanity! 
	   We know the real rules here, but if we enforce them, it's an interop nightmare so,
	   we put up with as much as we can so we don't have to deal with being punished for
	   doing it right. Nice guys finish last!
	*/
	if (bytes > rtp_header_len && !switch_test_flag(rtp_session, SWITCH_RTP_FLAG_PROXY_MEDIA) &&
		!switch_test_flag(rtp_session, SWITCH_RTP_FLAG_PASS_RFC2833) && rtp_session->recv_te && rtp_session->recv_msg.header.pt == rtp_session->recv_te) {
		switch_size_t len = bytes - rtp_header_len;
		unsigned char *packet = (unsigned char *) rtp_session->recv_msg.body;
		int end;
		uint16_t duration;
		char key;
		uint16_t in_digit_seq;
		uint32_t ts;

		if (!(packet[0] || packet[1] || packet[2] || packet[3]) && len >= 8) {
			switch_core_session_t *session = switch_core_memory_pool_get_data(rtp_session->pool, "__session");
			packet += 4;
			len -= 4;
			switch_log_printf(SWITCH_CHANNEL_SESSION_LOG(session), SWITCH_LOG_WARNING, "DTMF payload offset by 4 bytes.\n");
		}

		if (!(packet[0] || packet[1] || packet[2] || packet[3])) {
			switch_core_session_t *session = switch_core_memory_pool_get_data(rtp_session->pool, "__session");
			switch_log_printf(SWITCH_CHANNEL_SESSION_LOG(session), SWITCH_LOG_ERROR, "Failed DTMF payload check.\n");
			rtp_session->dtmf_data.last_digit = 0;
			rtp_session->dtmf_data.in_digit_ts = 0;
			rtp_session->dtmf_data.in_digit_sanity = 0;
		}

		end = packet[1] & 0x80 ? 1 : 0;
		duration = (packet[2] << 8) + packet[3];
		key = switch_rfc2833_to_char(packet[0]);
		in_digit_seq = ntohs((uint16_t) rtp_session->recv_msg.header.seq);
		ts = htonl(rtp_session->recv_msg.header.ts);

		if (in_digit_seq < rtp_session->dtmf_data.in_digit_seq) {
			if (rtp_session->dtmf_data.in_digit_seq - in_digit_seq > 100) {
				rtp_session->dtmf_data.in_digit_seq = 0;
			}
		}
#ifdef DEBUG_2833
		switch_log_printf(SWITCH_CHANNEL_SESSION_LOG(session), SWITCH_LOG_ERROR, "packet[%d]: %02x %02x %02x %02x\n", (int) len, (unsigned) packet[0], (unsigned)
			   packet[1], (unsigned) packet[2], (unsigned) packet[3]);
#endif

		if (in_digit_seq > rtp_session->dtmf_data.in_digit_seq) {

			rtp_session->dtmf_data.in_digit_seq = in_digit_seq;
#ifdef DEBUG_2833

			switch_log_printf(SWITCH_CHANNEL_SESSION_LOG(session), SWITCH_LOG_ERROR, "read: %c %u %u %u %u %d %d %s\n",
				   key, in_digit_seq, rtp_session->dtmf_data.in_digit_seq,
				   ts, duration, rtp_session->recv_msg.header.m, end, end && !rtp_session->dtmf_data.in_digit_ts ? "ignored" : "");
#endif

			if (!rtp_session->dtmf_data.in_digit_queued && (rtp_session->rtp_bugs & RTP_BUG_IGNORE_DTMF_DURATION) &&
				rtp_session->dtmf_data.in_digit_ts) {
				switch_dtmf_t dtmf = { key, switch_core_min_dtmf_duration(0), 0, SWITCH_DTMF_RTP };
#ifdef DEBUG_2833
				switch_log_printf(SWITCH_CHANNEL_SESSION_LOG(session), SWITCH_LOG_ERROR, "Early Queuing digit %c:%d\n", dtmf.digit, dtmf.duration / 8);
#endif
				switch_rtp_queue_rfc2833_in(rtp_session, &dtmf);
				rtp_session->dtmf_data.in_digit_queued = 1;
			}

			/* only set sanity if we do NOT ignore the packet */
			if (rtp_session->dtmf_data.in_digit_ts) {
				rtp_session->dtmf_data.in_digit_sanity = 2000;
			}

			if (rtp_session->dtmf_data.last_duration > duration && 
				rtp_session->dtmf_data.last_duration > 0xFC17 && ts == rtp_session->dtmf_data.in_digit_ts) {
				rtp_session->dtmf_data.flip++;
			}

			if (end) {
				if (!rtp_session->dtmf_data.in_digit_ts && rtp_session->dtmf_data.last_in_digit_ts != ts) {
#ifdef DEBUG_2833
					switch_log_printf(SWITCH_CHANNEL_SESSION_LOG(session), SWITCH_LOG_ERROR, "start with end packet %d\n", ts);
#endif
					rtp_session->dtmf_data.last_in_digit_ts = ts;
					rtp_session->dtmf_data.in_digit_ts = ts;
					rtp_session->dtmf_data.first_digit = key;
					rtp_session->dtmf_data.in_digit_sanity = 2000;
				}
				if (rtp_session->dtmf_data.in_digit_ts) {
					switch_dtmf_t dtmf = { key, duration, 0, SWITCH_DTMF_RTP };

					if (ts > rtp_session->dtmf_data.in_digit_ts) {
						dtmf.duration += (ts - rtp_session->dtmf_data.in_digit_ts);
					}
					if (rtp_session->dtmf_data.flip) {
						dtmf.duration += rtp_session->dtmf_data.flip * 0xFFFF;
						rtp_session->dtmf_data.flip = 0;
#ifdef DEBUG_2833
						switch_log_printf(SWITCH_CHANNEL_SESSION_LOG(session), SWITCH_LOG_ERROR, "you're welcome!\n");
#endif
					}
#ifdef DEBUG_2833
					switch_log_printf(SWITCH_CHANNEL_SESSION_LOG(session), SWITCH_LOG_ERROR, "done digit=%c ts=%u start_ts=%u dur=%u ddur=%u\n",
						   dtmf.digit, ts, rtp_session->dtmf_data.in_digit_ts, duration, dtmf.duration);
#endif
						
					if (!(rtp_session->rtp_bugs & RTP_BUG_IGNORE_DTMF_DURATION) && !rtp_session->dtmf_data.in_digit_queued) {
#ifdef DEBUG_2833
						switch_log_printf(SWITCH_CHANNEL_SESSION_LOG(session), SWITCH_LOG_ERROR, "Queuing digit %c:%d\n", dtmf.digit, dtmf.duration / 8);
#endif
						switch_rtp_queue_rfc2833_in(rtp_session, &dtmf);
					}

					rtp_session->dtmf_data.last_digit = rtp_session->dtmf_data.first_digit;

					rtp_session->dtmf_data.in_digit_ts = 0;
					rtp_session->dtmf_data.in_digit_sanity = 0;
					rtp_session->dtmf_data.in_digit_queued = 0;
					*do_cng = 1;
				} else {
					if (!switch_rtp_ready(rtp_session)) {
						return RESULT_GOTO_END;
					}
					switch_cond_next();
					return RESULT_GOTO_RECVFROM;
				}

			} else if (!rtp_session->dtmf_data.in_digit_ts) {
#ifdef DEBUG_2833
				switch_log_printf(SWITCH_CHANNEL_SESSION_LOG(session), SWITCH_LOG_ERROR, "start %d\n", ts);
#endif
				rtp_session->dtmf_data.in_digit_ts = ts;
				rtp_session->dtmf_data.last_in_digit_ts = ts;
				rtp_session->dtmf_data.first_digit = key;
				rtp_session->dtmf_data.in_digit_sanity = 2000;
			}

			rtp_session->dtmf_data.last_duration = duration;
		} else {
#ifdef DEBUG_2833
			switch_log_printf(SWITCH_CHANNEL_SESSION_LOG(session), SWITCH_LOG_ERROR, "drop: %c %u %u %u %u %d %d\n",
				   key, in_digit_seq, rtp_session->dtmf_data.in_digit_seq, ts, duration, rtp_session->recv_msg.header.m, end);
#endif
			switch_cond_next();
			return RESULT_GOTO_RECVFROM;
		}
	}

	if (bytes && rtp_session->dtmf_data.in_digit_ts) {
		if (!switch_rtp_ready(rtp_session)) {
			return RESULT_GOTO_END;
		}

		if (!rtp_session->dtmf_data.in_interleaved && rtp_session->recv_msg.header.pt != rtp_session->recv_te) {
			/* Drat, they are sending audio still as well as DTMF ok fine..... *sigh* */
			rtp_session->dtmf_data.in_interleaved = 1;
		}
			
		if (rtp_session->dtmf_data.in_interleaved || (rtp_session->rtp_bugs & RTP_BUG_IGNORE_DTMF_DURATION)) {
			if (rtp_session->recv_msg.header.pt == rtp_session->recv_te) {
				return RESULT_GOTO_RECVFROM;
			}
		} else {
			*do_cng = 1;
			return RESULT_GOTO_TIMERCHECK;
		}
	}

	return RESULT_CONTINUE;
}

struct switch_rtcp_report_block {
	uint32_t ssrc; /* The SSRC identifier of the source to which the information in this reception report block pertains. */
	unsigned int fraction :8; /* The fraction of RTP data packets from source SSRC_n lost since the previous SR or RR packet was sent */
	int lost :24; /* The total number of RTP data packets from source SSRC_n that have been lost since the beginning of reception */
	uint32_t highest_sequence_number_received;
	uint32_t jitter; /* An estimate of the statistical variance of the RTP data packet interarrival time, measured in timestamp units and expressed as an unsigned integer. */
	uint32_t lsr; /* The middle 32 bits out of 64 in the NTP timestamp */
	uint32_t dlsr; /* The delay, expressed in units of 1/65536 seconds, between receiving the last SR packet from source SSRC_n and sending this reception report block */
};

static int global_init = 0;
static int rtp_common_write(switch_rtp_t *rtp_session,
							rtp_msg_t *send_msg, void *data, uint32_t datalen, switch_payload_t payload, uint32_t timestamp, switch_frame_flag_t *flags);


static switch_status_t do_stun_ping(switch_rtp_t *rtp_session)
{
	uint8_t buf[256] = { 0 };
	uint8_t *start = buf;
	switch_stun_packet_t *packet;
	//unsigned int elapsed;
	switch_size_t bytes;
	switch_status_t status = SWITCH_STATUS_SUCCESS;

	switch_assert(rtp_session != NULL);

	WRITE_INC(rtp_session);

	if (rtp_session->stuncount != 0) {
		rtp_session->stuncount--;
		goto end;
	}
#if 0
	if (rtp_session->last_stun) {
		elapsed = (unsigned int) ((switch_micro_time_now() - rtp_session->last_stun) / 1000);

		if (elapsed > 30000) {
			switch_log_printf(SWITCH_CHANNEL_SESSION_LOG(session), SWITCH_LOG_ERROR, "No stun for a long time (PUNT!)\n");
			status = SWITCH_STATUS_FALSE;
			goto end;
		}
	}
#endif

	if (rtp_session->funny_stun) {
		*start++ = 0;
		*start++ = 0;
		*start++ = 0x22;
		*start++ = 0x22;
	}

	packet = switch_stun_packet_build_header(SWITCH_STUN_BINDING_REQUEST, NULL, start);
	bytes = switch_stun_packet_length(packet);

	if (rtp_session->funny_stun) {
		packet = (switch_stun_packet_t *) buf;
		bytes += 4;
	}


	switch_socket_sendto(rtp_session->sock_output, rtp_session->remote_stun_addr, 0, (void *) packet, &bytes);
	rtp_session->stuncount = rtp_session->default_stuncount;

 end:
	WRITE_DEC(rtp_session);

	return status;
}

static switch_status_t ice_out(switch_rtp_t *rtp_session)
{
	uint8_t buf[256] = { 0 };
	switch_stun_packet_t *packet;
	unsigned int elapsed;
	switch_size_t bytes;
	switch_status_t status = SWITCH_STATUS_SUCCESS;

	switch_assert(rtp_session != NULL);
	switch_assert(rtp_session->ice_user != NULL);

	WRITE_INC(rtp_session);

	if (rtp_session->stuncount != 0) {
		rtp_session->stuncount--;
		goto end;
	}

	if (rtp_session->last_stun) {
		elapsed = (unsigned int) ((switch_micro_time_now() - rtp_session->last_stun) / 1000);

		if (elapsed > 30000) {
			switch_core_session_t *session = switch_core_memory_pool_get_data(rtp_session->pool, "__session");
			switch_log_printf(SWITCH_CHANNEL_SESSION_LOG(session), SWITCH_LOG_ERROR, "No stun for a long time (PUNT!)\n");
			status = SWITCH_STATUS_FALSE;
			goto end;
		}
	}

	packet = switch_stun_packet_build_header(SWITCH_STUN_BINDING_REQUEST, NULL, buf);
	switch_stun_packet_attribute_add_username(packet, rtp_session->ice_user, 32);
	bytes = switch_stun_packet_length(packet);
	switch_socket_sendto(rtp_session->sock_output, rtp_session->remote_addr, 0, (void *) packet, &bytes);
	rtp_session->stuncount = rtp_session->default_stuncount;

 end:
	WRITE_DEC(rtp_session);

	return status;
}


static void handle_stun_ping_reply(switch_rtp_t *rtp_session, void *data, switch_size_t len)
{
	if (!switch_rtp_ready(rtp_session)) {
		return;
	}

	rtp_session->last_stun = switch_micro_time_now();
}

static void handle_ice(switch_rtp_t *rtp_session, void *data, switch_size_t len)
{
	switch_stun_packet_t *packet;
	switch_stun_packet_attribute_t *attr;
	void *end_buf;
	char username[33] = { 0 };
	unsigned char buf[512] = { 0 };
	switch_size_t cpylen = len;

	if (!switch_rtp_ready(rtp_session)) {
		return;
	}

	READ_INC(rtp_session);
	WRITE_INC(rtp_session);

	if (!switch_rtp_ready(rtp_session)) {
		goto end;
	}


	if (cpylen > 512) {
		cpylen = 512;
	}

	memcpy(buf, data, cpylen);
	packet = switch_stun_packet_parse(buf, sizeof(buf));
	if (!packet) {
		switch_core_session_t *session = switch_core_memory_pool_get_data(rtp_session->pool, "__session");
		switch_log_printf(SWITCH_CHANNEL_SESSION_LOG(session), SWITCH_LOG_ERROR, "Invalid STUN/ICE packet received\n");
		goto end;
	}
	end_buf = buf + ((sizeof(buf) > packet->header.length) ? packet->header.length : sizeof(buf));

	rtp_session->last_stun = switch_micro_time_now();

	switch_stun_packet_first_attribute(packet, attr);

	do {
		switch (attr->type) {
		case SWITCH_STUN_ATTR_MAPPED_ADDRESS:
			if (attr->type) {
				char ip[16];
				uint16_t port;
				switch_stun_packet_attribute_get_mapped_address(attr, ip, &port);
			}
			break;
		case SWITCH_STUN_ATTR_USERNAME:
			if (attr->type) {
				switch_stun_packet_attribute_get_username(attr, username, 32);
			}
			break;
		}
	} while (switch_stun_packet_next_attribute(attr, end_buf));

	if ((packet->header.type == SWITCH_STUN_BINDING_REQUEST) && !strcmp(rtp_session->user_ice, username)) {
		uint8_t stunbuf[512];
		switch_stun_packet_t *rpacket;
		const char *remote_ip;
		switch_size_t bytes;
		char ipbuf[25];

		memset(stunbuf, 0, sizeof(stunbuf));
		rpacket = switch_stun_packet_build_header(SWITCH_STUN_BINDING_RESPONSE, packet->header.id, stunbuf);
		switch_stun_packet_attribute_add_username(rpacket, username, 32);
		remote_ip = switch_get_addr(ipbuf, sizeof(ipbuf), rtp_session->from_addr);
		switch_stun_packet_attribute_add_binded_address(rpacket, (char *) remote_ip, switch_sockaddr_get_port(rtp_session->from_addr));
		bytes = switch_stun_packet_length(rpacket);
		switch_socket_sendto(rtp_session->sock_output, rtp_session->from_addr, 0, (void *) rpacket, &bytes);
	}

 end:

	READ_DEC(rtp_session);
	WRITE_DEC(rtp_session);
}

#ifdef ENABLE_ZRTP
SWITCH_STANDARD_SCHED_FUNC(zrtp_cache_save_callback)
{
	zrtp_status_t status = zrtp_status_ok;

	status = zrtp_def_cache_store(zrtp_global);
	switch_log_printf(SWITCH_CHANNEL_LOG, SWITCH_LOG_DEBUG, "Saving ZRTP cache: %s\n", zrtp_status_ok == status ? "OK" : "FAIL");
	task->runtime = switch_epoch_time_now(NULL) + 900;
}

static int zrtp_send_rtp_callback(const zrtp_stream_t *stream, char *rtp_packet, unsigned int rtp_packet_length)
{
	switch_rtp_t *rtp_session = zrtp_stream_get_userdata(stream);
	switch_size_t len = rtp_packet_length;
	zrtp_status_t status = zrtp_status_ok;

	switch_socket_sendto(rtp_session->sock_output, rtp_session->remote_addr, 0, rtp_packet, &len);
	return status;
}

static void zrtp_event_callback(zrtp_stream_t *stream, unsigned event)
{
	switch_rtp_t *rtp_session = zrtp_stream_get_userdata(stream);
	zrtp_session_info_t zrtp_session_info;
	switch_core_session_t *session = switch_core_memory_pool_get_data(rtp_session->pool, "__session");
	switch_channel_t *channel = switch_core_session_get_channel(session);
	switch_event_t *fsevent = NULL;
	const char *type;

	type = switch_test_flag(rtp_session, SWITCH_RTP_FLAG_VIDEO) ? "video" : "audio";

	switch (event) {
	case ZRTP_EVENT_IS_SECURE:
		{
			switch_set_flag(rtp_session, SWITCH_ZRTP_FLAG_SECURE_SEND);
			switch_set_flag(rtp_session, SWITCH_ZRTP_FLAG_SECURE_RECV);
			if (!switch_test_flag(rtp_session, SWITCH_RTP_FLAG_VIDEO)) {
				switch_set_flag(rtp_session, SWITCH_ZRTP_FLAG_SECURE_MITM_SEND);
				switch_set_flag(rtp_session, SWITCH_ZRTP_FLAG_SECURE_MITM_RECV);
			}
			if (zrtp_status_ok == zrtp_session_get(stream->session, &zrtp_session_info)) {
				if (zrtp_session_info.sas_is_ready) {

					switch_channel_set_variable_name_printf(channel, "true", "zrtp_secure_media_confirmed_%s", type);
					switch_channel_set_variable_name_printf(channel, stream->session->sas1.buffer, "zrtp_sas1_string_%s", type);
					switch_channel_set_variable_name_printf(channel, stream->session->sas2.buffer, "zrtp_sas2_string", type);

					zrtp_verified_set(zrtp_global, &stream->session->zid, &stream->session->peer_zid, (uint8_t)(zrtp_session_info.sas_is_verified ^ 1));

				}
			}

			if (!switch_test_flag(rtp_session, SWITCH_RTP_FLAG_VIDEO)) {
				switch_core_session_t *session = switch_core_memory_pool_get_data(rtp_session->pool, "__session");

				if (session) {
					switch_channel_t *channel = switch_core_session_get_channel(session);
					switch_rtp_t *video_rtp_session = switch_channel_get_private(channel, "__zrtp_video_rtp_session");

					if (!video_rtp_session) {
						video_rtp_session = switch_channel_get_private_partner(channel, "__zrtp_video_rtp_session");
					}

					if (video_rtp_session) {
						if (zrtp_status_ok != zrtp_stream_attach(stream->session, &video_rtp_session->zrtp_stream)) {
							abort();
						}
						zrtp_stream_set_userdata(video_rtp_session->zrtp_stream, video_rtp_session);
						if (switch_true(switch_channel_get_variable(channel, "zrtp_enrollment"))) {
							zrtp_stream_registration_start(video_rtp_session->zrtp_stream, video_rtp_session->ssrc);
						} else {
							zrtp_stream_start(video_rtp_session->zrtp_stream, video_rtp_session->ssrc);
						}
					}
				}
			}

			if (switch_event_create(&fsevent, SWITCH_EVENT_CALL_SECURE) == SWITCH_STATUS_SUCCESS) {
				switch_event_add_header(fsevent, SWITCH_STACK_BOTTOM, "secure_media_type", "%s", type);
				switch_event_add_header(fsevent, SWITCH_STACK_BOTTOM, "secure_type", "zrtp:%s:%s", stream->session->sas1.buffer,
										stream->session->sas2.buffer);
				switch_event_add_header_string(fsevent, SWITCH_STACK_BOTTOM, "caller-unique-id", switch_channel_get_uuid(channel));
				switch_event_fire(&fsevent);
			}
		}
		break;
#if 0
	case ZRTP_EVENT_NO_ZRTP_QUICK:
		{
			if (stream != NULL) {
				zrtp_stream_stop(stream);
			}
		}
		break;
#endif
	case ZRTP_EVENT_IS_CLIENT_ENROLLMENT:
		{
			switch_log_printf(SWITCH_CHANNEL_SESSION_LOG(session), SWITCH_LOG_DEBUG, "Enrolled complete!\n");
			switch_channel_set_variable_name_printf(channel, "true", "zrtp_enroll_complete_%s", type);
		}
		break;

	case ZRTP_EVENT_USER_ALREADY_ENROLLED:
		{
			switch_log_printf(SWITCH_CHANNEL_SESSION_LOG(session), SWITCH_LOG_DEBUG, "User already enrolled!\n");
			switch_channel_set_variable_name_printf(channel, "true", "zrtp_already_enrolled_%s", type);

			if (zrtp_status_ok == zrtp_session_get(stream->session, &zrtp_session_info)) {
				if (zrtp_session_info.sas_is_ready) {
					zrtp_verified_set(zrtp_global, &stream->session->zid, &stream->session->peer_zid, (uint8_t)(zrtp_session_info.sas_is_verified ^ 1));
				}
			}
		}
		break;

	case ZRTP_EVENT_NEW_USER_ENROLLED:
		{
			switch_log_printf(SWITCH_CHANNEL_SESSION_LOG(session), SWITCH_LOG_DEBUG, "New user enrolled!\n");
			switch_channel_set_variable_name_printf(channel, "true", "zrtp_new_user_enrolled_%s", type);

			if (zrtp_status_ok == zrtp_session_get(stream->session, &zrtp_session_info)) {
				if (zrtp_session_info.sas_is_ready) {
					zrtp_verified_set(zrtp_global, &stream->session->zid, &stream->session->peer_zid, (uint8_t)(zrtp_session_info.sas_is_verified ^ 1));
				}
			}
		}
		break;

	case ZRTP_EVENT_USER_UNENROLLED:
		{
			switch_log_printf(SWITCH_CHANNEL_SESSION_LOG(session), SWITCH_LOG_DEBUG, "User unenrolled!\n");
			switch_channel_set_variable_name_printf(channel, "true", "zrtp_user_unenrolled_%s", type);

			if (zrtp_status_ok == zrtp_session_get(stream->session, &zrtp_session_info)) {
				if (zrtp_session_info.sas_is_ready) {
					zrtp_verified_set(zrtp_global, &stream->session->zid, &stream->session->peer_zid, (uint8_t)(zrtp_session_info.sas_is_verified ^ 1));
				}
			}
		}
		break;

	case ZRTP_EVENT_IS_PENDINGCLEAR:
		{
			switch_channel_set_variable_name_printf(channel, "false", "zrtp_secure_media_confirmed_%s", type);
			switch_clear_flag(rtp_session, SWITCH_ZRTP_FLAG_SECURE_SEND);
			switch_clear_flag(rtp_session, SWITCH_ZRTP_FLAG_SECURE_RECV);
			switch_clear_flag(rtp_session, SWITCH_ZRTP_FLAG_SECURE_MITM_SEND);
			switch_clear_flag(rtp_session, SWITCH_ZRTP_FLAG_SECURE_MITM_RECV);
			rtp_session->zrtp_mitm_tries = 0;
		}
		break;

	case ZRTP_EVENT_NO_ZRTP:
		{
			switch_channel_set_variable_name_printf(channel, "false", "zrtp_secure_media_confirmed_%s", type);
		}
		break;

	default:
		break;
	}
}

static void zrtp_logger(int level, const char *data, int len, int offset)
{
	switch_log_printf(SWITCH_CHANNEL_LOG, SWITCH_LOG_DEBUG, "%s", data);
}
#endif

SWITCH_DECLARE(void) switch_rtp_init(switch_memory_pool_t *pool)
{
#ifdef ENABLE_ZRTP
	const char *zid_string = switch_core_get_variable_pdup("switch_serial", pool);
	const char *zrtp_enabled = switch_core_get_variable_pdup("zrtp_enabled", pool);
	zrtp_config_t zrtp_config;
	char zrtp_cache_path[256] = "";
	zrtp_on = zrtp_enabled ? switch_true(zrtp_enabled) : 0;
#endif
	if (global_init) {
		return;
	}
	switch_core_hash_init(&alloc_hash, pool);
#ifdef ENABLE_ZRTP
	if (zrtp_on) {
		zrtp_config_defaults(&zrtp_config);
		strcpy(zrtp_config.client_id, "FreeSWITCH");
		zrtp_config.is_mitm = 1;
		zrtp_config.lic_mode = ZRTP_LICENSE_MODE_ACTIVE;
		switch_snprintf(zrtp_cache_path, sizeof(zrtp_cache_path), "%s%szrtp.dat", SWITCH_GLOBAL_dirs.db_dir, SWITCH_PATH_SEPARATOR);
		zrtp_zstrcpyc((zrtp_stringn_t*)zrtp_config.def_cache_path.buffer, zrtp_cache_path);
		zrtp_config.def_cache_path.length = (uint16_t)strlen(zrtp_cache_path);
		zrtp_config.def_cache_path.max_length = 255;
		zrtp_config.cb.event_cb.on_zrtp_protocol_event = (void (*)(zrtp_stream_t*,zrtp_protocol_event_t))zrtp_event_callback;
		zrtp_config.cb.misc_cb.on_send_packet = zrtp_send_rtp_callback;
		zrtp_config.cb.event_cb.on_zrtp_security_event = (void (*)(zrtp_stream_t*,zrtp_security_event_t))zrtp_event_callback;

		zrtp_log_set_log_engine((zrtp_log_engine *) zrtp_logger);
		zrtp_log_set_level(4);
		if (zrtp_status_ok == zrtp_init(&zrtp_config, &zrtp_global)) {

			memcpy(zid, zid_string, 12);
			switch_scheduler_add_task(switch_epoch_time_now(NULL) + 900, zrtp_cache_save_callback, "zrtp_cache_save", "core", 0, NULL,
									  SSHF_NONE | SSHF_NO_DEL);
		} else {
			switch_core_set_variable("zrtp_enabled", NULL);
			zrtp_on = 0;
			switch_log_printf(SWITCH_CHANNEL_LOG, SWITCH_LOG_CRIT, "ZRTP init failed!\n");
		}

	}
#endif
#ifdef ENABLE_SRTP
	srtp_init();
#endif
	switch_mutex_init(&port_lock, SWITCH_MUTEX_NESTED, pool);
	global_init = 1;
}

SWITCH_DECLARE(void) switch_rtp_get_random(void *buf, uint32_t len)
{
#ifdef ENABLE_SRTP
	crypto_get_random(buf, len);
#else
	switch_stun_random_string(buf, len, NULL);
#endif
}


SWITCH_DECLARE(void) switch_rtp_shutdown(void)
{
	switch_core_port_allocator_t *alloc = NULL;
	switch_hash_index_t *hi;
	const void *var;
	void *val;

	if (!global_init) {
		return;
	}

	switch_mutex_lock(port_lock);

	for (hi = switch_hash_first(NULL, alloc_hash); hi; hi = switch_hash_next(hi)) {
		switch_hash_this(hi, &var, NULL, &val);
		if ((alloc = (switch_core_port_allocator_t *) val)) {
			switch_log_printf(SWITCH_CHANNEL_LOG, SWITCH_LOG_DEBUG, "Destroy port allocator for %s\n", (char *) var);
			switch_core_port_allocator_destroy(&alloc);
		}
	}

	switch_core_hash_destroy(&alloc_hash);
	switch_mutex_unlock(port_lock);

#ifdef ENABLE_ZRTP
	if (zrtp_on) {
		zrtp_status_t status = zrtp_status_ok;

		status = zrtp_def_cache_store(zrtp_global);
		switch_log_printf(SWITCH_CHANNEL_LOG, SWITCH_LOG_DEBUG, "Saving ZRTP cache: %s\n", zrtp_status_ok == status ? "OK" : "FAIL");
		zrtp_down(zrtp_global);
	}
#endif
#ifdef ENABLE_SRTP
	crypto_kernel_shutdown();
#endif

}

SWITCH_DECLARE(switch_port_t) switch_rtp_set_start_port(switch_port_t port)
{
	if (port) {
		if (port_lock) {
			switch_mutex_lock(port_lock);
		}
		if (NEXT_PORT == START_PORT) {
			NEXT_PORT = port;
		}
		START_PORT = port;
		if (NEXT_PORT < START_PORT) {
			NEXT_PORT = START_PORT;
		}
		if (port_lock) {
			switch_mutex_unlock(port_lock);
		}
	}
	return START_PORT;
}

SWITCH_DECLARE(switch_port_t) switch_rtp_set_end_port(switch_port_t port)
{
	if (port) {
		if (port_lock) {
			switch_mutex_lock(port_lock);
		}
		END_PORT = port;
		if (NEXT_PORT > END_PORT) {
			NEXT_PORT = START_PORT;
		}
		if (port_lock) {
			switch_mutex_unlock(port_lock);
		}
	}
	return END_PORT;
}

SWITCH_DECLARE(void) switch_rtp_release_port(const char *ip, switch_port_t port)
{
	switch_core_port_allocator_t *alloc = NULL;

	if (!ip) {
		return;
	}

	switch_mutex_lock(port_lock);
	if ((alloc = switch_core_hash_find(alloc_hash, ip))) {
		switch_core_port_allocator_free_port(alloc, port);
	}
	switch_mutex_unlock(port_lock);

}

SWITCH_DECLARE(switch_port_t) switch_rtp_request_port(const char *ip)
{
	switch_port_t port = 0;
	switch_core_port_allocator_t *alloc = NULL;

	switch_mutex_lock(port_lock);
	alloc = switch_core_hash_find(alloc_hash, ip);
	if (!alloc) {
		if (switch_core_port_allocator_new(START_PORT, END_PORT, SPF_EVEN, &alloc) != SWITCH_STATUS_SUCCESS) {
			abort();
		}

		switch_core_hash_insert(alloc_hash, ip, alloc);
	}

	if (switch_core_port_allocator_request_port(alloc, &port) != SWITCH_STATUS_SUCCESS) {
		port = 0;
	}

	switch_mutex_unlock(port_lock);
	return port;
}

SWITCH_DECLARE(void) switch_rtp_intentional_bugs(switch_rtp_t *rtp_session, switch_rtp_bug_flag_t bugs)
{
	rtp_session->rtp_bugs = bugs;

	if ((rtp_session->rtp_bugs & RTP_BUG_START_SEQ_AT_ZERO)) {
		rtp_session->seq = 0;
	}

}


static switch_status_t enable_remote_rtcp_socket(switch_rtp_t *rtp_session, const char **err) {
	
	switch_status_t status = SWITCH_STATUS_SUCCESS;

	if (switch_test_flag(rtp_session, SWITCH_RTP_FLAG_ENABLE_RTCP)) {

		if (switch_sockaddr_info_get(&rtp_session->rtcp_remote_addr, rtp_session->eff_remote_host_str, SWITCH_UNSPEC, 
									 rtp_session->remote_rtcp_port, 0, rtp_session->pool) != SWITCH_STATUS_SUCCESS || !rtp_session->rtcp_remote_addr) {
			*err = "RTCP Remote Address Error!";
			return SWITCH_STATUS_FALSE;
		} else {
			const char *host;
			char bufa[30];
			switch_core_session_t *session = switch_core_memory_pool_get_data(rtp_session->pool, "__session");
			host = switch_get_addr(bufa, sizeof(bufa), rtp_session->rtcp_remote_addr);

			switch_log_printf(SWITCH_CHANNEL_SESSION_LOG(session), SWITCH_LOG_DEBUG, "Setting RTCP remote addr to %s:%d\n", host, rtp_session->remote_rtcp_port);
		}

		if (!(rtp_session->rtcp_sock_input && rtp_session->rtcp_sock_output)) {
			if (rtp_session->rtcp_sock_input && switch_sockaddr_get_family(rtp_session->rtcp_remote_addr) == 
				switch_sockaddr_get_family(rtp_session->rtcp_local_addr)) {
				rtp_session->rtcp_sock_output = rtp_session->rtcp_sock_input;
			} else {
				if (rtp_session->rtcp_sock_output && rtp_session->rtcp_sock_output != rtp_session->rtcp_sock_input) {
					switch_socket_close(rtp_session->rtcp_sock_output);
				}
				if ((status = switch_socket_create(&rtp_session->rtcp_sock_output,
												   switch_sockaddr_get_family(rtp_session->rtcp_remote_addr),
												   SOCK_DGRAM, 0, rtp_session->pool)) != SWITCH_STATUS_SUCCESS) {
					*err = "RTCP Socket Error!";
				}
			}
		}
	} else {
		*err = "RTCP NOT ACTIVE!";
	}
	
	return status;
	
}

static switch_status_t enable_local_rtcp_socket(switch_rtp_t *rtp_session, const char **err) {

	const char *host = rtp_session->local_host_str;
	switch_port_t port = rtp_session->local_port;
	switch_socket_t *rtcp_new_sock = NULL, *rtcp_old_sock = NULL;
	switch_status_t status = SWITCH_STATUS_SUCCESS;
	char bufa[30];

	if (switch_test_flag(rtp_session, SWITCH_RTP_FLAG_ENABLE_RTCP)) {
		if (switch_sockaddr_info_get(&rtp_session->rtcp_local_addr, host, SWITCH_UNSPEC, port+1, 0, rtp_session->pool) != SWITCH_STATUS_SUCCESS) {
			*err = "RTCP Local Address Error!";
			goto done;
		}
		
		if (switch_socket_create(&rtcp_new_sock, switch_sockaddr_get_family(rtp_session->rtcp_local_addr), SOCK_DGRAM, 0, rtp_session->pool) != SWITCH_STATUS_SUCCESS) {
			*err = "RTCP Socket Error!";
			goto done;
		}
		
		if (switch_socket_opt_set(rtcp_new_sock, SWITCH_SO_REUSEADDR, 1) != SWITCH_STATUS_SUCCESS) {
			*err = "RTCP Socket Error!";
			goto done;
		}
		
		if (switch_socket_bind(rtcp_new_sock, rtp_session->rtcp_local_addr) != SWITCH_STATUS_SUCCESS) {
			*err = "RTCP Bind Error!";
			goto done;
		}
		
		if (switch_sockaddr_info_get(&rtp_session->rtcp_from_addr, switch_get_addr(bufa, sizeof(bufa), rtp_session->from_addr),
											 SWITCH_UNSPEC, switch_sockaddr_get_port(rtp_session->from_addr) + 1, 0, rtp_session->pool) != SWITCH_STATUS_SUCCESS) {
			*err = "RTCP From Address Error!";
			goto done;
		}

		rtcp_old_sock = rtp_session->rtcp_sock_input;
		rtp_session->rtcp_sock_input = rtcp_new_sock;
		rtcp_new_sock = NULL;

		switch_socket_create_pollset(&rtp_session->rtcp_read_pollfd, rtp_session->rtcp_sock_input, SWITCH_POLLIN | SWITCH_POLLERR, rtp_session->pool);

 done:
		
		if (*err) {
			switch_core_session_t *session = switch_core_memory_pool_get_data(rtp_session->pool, "__session");
			switch_log_printf(SWITCH_CHANNEL_SESSION_LOG(session), SWITCH_LOG_ERROR, "Error allocating rtcp [%s]\n", *err);
			status = SWITCH_STATUS_FALSE;
		}

		if (rtcp_new_sock) {
			switch_socket_close(rtcp_new_sock);
		}
			
		if (rtcp_old_sock) {
			switch_socket_close(rtcp_old_sock);
		}
	} else {
		status = SWITCH_STATUS_FALSE;
	}

	return status;
}

SWITCH_DECLARE(switch_status_t) switch_rtp_set_local_address(switch_rtp_t *rtp_session, const char *host, switch_port_t port, const char **err)
{
	switch_socket_t *new_sock = NULL, *old_sock = NULL;
	switch_status_t status = SWITCH_STATUS_FALSE;
#ifndef WIN32
	char o[5] = "TEST", i[5] = "";
	switch_size_t len, ilen = 0;
	int x;
#endif

	if (rtp_session->ready != 1) {
		if (!switch_rtp_ready(rtp_session)) {
			return SWITCH_STATUS_FALSE;
		}

		WRITE_INC(rtp_session);
		READ_INC(rtp_session);

		if (!switch_rtp_ready(rtp_session)) {
			goto done;
		}
	}


	*err = NULL;

	if (zstr(host) || !port) {
		*err = "Address Error";
		goto done;
	}


	rtp_session->local_host_str = switch_core_strdup(rtp_session->pool, host);
	rtp_session->local_port = port;


	if (switch_sockaddr_info_get(&rtp_session->local_addr, host, SWITCH_UNSPEC, port, 0, rtp_session->pool) != SWITCH_STATUS_SUCCESS) {
		*err = "Local Address Error!";
		goto done;
	}

	
	if (rtp_session->sock_input) {
		switch_rtp_kill_socket(rtp_session);
	}

	if (switch_socket_create(&new_sock, switch_sockaddr_get_family(rtp_session->local_addr), SOCK_DGRAM, 0, rtp_session->pool) != SWITCH_STATUS_SUCCESS) {
		*err = "Socket Error!";
		goto done;
	}

	if (switch_socket_opt_set(new_sock, SWITCH_SO_REUSEADDR, 1) != SWITCH_STATUS_SUCCESS) {
		*err = "Socket Error!";
		goto done;
	}
	
	if (switch_socket_bind(new_sock, rtp_session->local_addr) != SWITCH_STATUS_SUCCESS) {
		char *em = switch_core_sprintf(rtp_session->pool, "Bind Error! %s:%d", host, port);
		*err = em;
		goto done;
	}

#ifndef WIN32
	len = sizeof(i);
	switch_socket_opt_set(new_sock, SWITCH_SO_NONBLOCK, TRUE);

	switch_socket_sendto(new_sock, rtp_session->local_addr, 0, (void *) o, &len);

	x = 0;
	while (!ilen) {
		switch_status_t status;
		ilen = len;
		status = switch_socket_recvfrom(rtp_session->from_addr, new_sock, 0, (void *) i, &ilen);

		if (status != SWITCH_STATUS_SUCCESS && status != SWITCH_STATUS_BREAK) {
			break;
		}

		if (++x > 1000) {
			break;
		}
		switch_cond_next();
	}
	switch_socket_opt_set(new_sock, SWITCH_SO_NONBLOCK, FALSE);

#endif

	old_sock = rtp_session->sock_input;
	rtp_session->sock_input = new_sock;
	new_sock = NULL;

	if (switch_test_flag(rtp_session, SWITCH_RTP_FLAG_USE_TIMER) || switch_test_flag(rtp_session, SWITCH_RTP_FLAG_NOBLOCK)) {
		switch_socket_opt_set(rtp_session->sock_input, SWITCH_SO_NONBLOCK, TRUE);
		switch_set_flag_locked(rtp_session, SWITCH_RTP_FLAG_NOBLOCK);
	}

	switch_socket_create_pollset(&rtp_session->read_pollfd, rtp_session->sock_input, SWITCH_POLLIN | SWITCH_POLLERR, rtp_session->pool);

	if (switch_test_flag(rtp_session, SWITCH_RTP_FLAG_ENABLE_RTCP)) {
		if ((status = enable_local_rtcp_socket(rtp_session, err)) == SWITCH_STATUS_SUCCESS) {
			*err = "Success";
		}
	} else {
		status = SWITCH_STATUS_SUCCESS;
		*err = "Success";
	}
	
	switch_set_flag_locked(rtp_session, SWITCH_RTP_FLAG_IO);

 done:

	if (new_sock) {
		switch_socket_close(new_sock);
	}

	if (old_sock) {
		switch_socket_close(old_sock);
	}


	if (rtp_session->ready != 1) {
		WRITE_DEC(rtp_session);
		READ_DEC(rtp_session);
	}

	return status;
}

SWITCH_DECLARE(void) switch_rtp_set_max_missed_packets(switch_rtp_t *rtp_session, uint32_t max)
{
	if (rtp_session->missed_count >= max) {
		switch_core_session_t *session = switch_core_memory_pool_get_data(rtp_session->pool, "__session");
		switch_log_printf(SWITCH_CHANNEL_SESSION_LOG(session), SWITCH_LOG_WARNING,
						  "new max missed packets(%d->%d) greater than current missed packets(%d). RTP will timeout.\n",
						  rtp_session->missed_count, max, rtp_session->missed_count);
	}

	rtp_session->max_missed_packets = max;
}

SWITCH_DECLARE(void) switch_rtp_reset_media_timer(switch_rtp_t *rtp_session)
{
	rtp_session->missed_count = 0;
}

SWITCH_DECLARE(char *) switch_rtp_get_remote_host(switch_rtp_t *rtp_session)
{
	return zstr(rtp_session->remote_host_str) ? "0.0.0.0" : rtp_session->remote_host_str;
}

SWITCH_DECLARE(switch_port_t) switch_rtp_get_remote_port(switch_rtp_t *rtp_session)
{
	return rtp_session->remote_port;
}

static void ping_socket(switch_rtp_t *rtp_session)
{
	uint32_t o = UINT_MAX;
	switch_size_t len = sizeof(o);
	switch_socket_sendto(rtp_session->sock_input, rtp_session->local_addr, 0, (void *) &o, &len);

	if (switch_test_flag(rtp_session, SWITCH_RTP_FLAG_ENABLE_RTCP) && rtp_session->rtcp_sock_input) {
		switch_socket_sendto(rtp_session->rtcp_sock_input, rtp_session->rtcp_local_addr, 0, (void *) &o, &len);
	}
}

SWITCH_DECLARE(switch_status_t) switch_rtp_udptl_mode(switch_rtp_t *rtp_session) 
{
	switch_socket_t *sock;

	READ_INC(rtp_session);
	WRITE_INC(rtp_session);

	if (switch_test_flag(rtp_session, SWITCH_RTP_FLAG_USE_TIMER) || rtp_session->timer.timer_interface) {
		switch_core_timer_destroy(&rtp_session->timer);
		memset(&rtp_session->timer, 0, sizeof(rtp_session->timer));
		switch_clear_flag_locked(rtp_session, SWITCH_RTP_FLAG_USE_TIMER);
	}

	switch_clear_flag(rtp_session, SWITCH_RTP_FLAG_ENABLE_RTCP);

	if (rtp_session->rtcp_sock_input) {
		ping_socket(rtp_session);
		switch_socket_shutdown(rtp_session->rtcp_sock_input, SWITCH_SHUTDOWN_READWRITE);
	}

	if (rtp_session->rtcp_sock_output && rtp_session->rtcp_sock_output != rtp_session->rtcp_sock_input) {
		switch_socket_shutdown(rtp_session->rtcp_sock_output, SWITCH_SHUTDOWN_READWRITE);
	}

	if ((sock = rtp_session->rtcp_sock_input)) {
		rtp_session->rtcp_sock_input = NULL;
		switch_socket_close(sock);

		if (rtp_session->rtcp_sock_output && rtp_session->rtcp_sock_output != sock) {
			if ((sock = rtp_session->rtcp_sock_output)) {
				rtp_session->rtcp_sock_output = NULL;
				switch_socket_close(sock);
			}
		}
	}

	switch_set_flag_locked(rtp_session, SWITCH_RTP_FLAG_UDPTL);
	switch_set_flag_locked(rtp_session, SWITCH_RTP_FLAG_PROXY_MEDIA);
	switch_socket_opt_set(rtp_session->sock_input, SWITCH_SO_NONBLOCK, FALSE);
	switch_clear_flag_locked(rtp_session, SWITCH_RTP_FLAG_NOBLOCK);
		
	WRITE_DEC(rtp_session);
	READ_DEC(rtp_session);

	switch_clear_flag_locked(rtp_session, SWITCH_RTP_FLAG_STICKY_FLUSH);
	switch_clear_flag_locked(rtp_session, SWITCH_RTP_FLAG_FLUSH);

	switch_rtp_break(rtp_session);
	
	return SWITCH_STATUS_SUCCESS;

}


SWITCH_DECLARE(switch_status_t) switch_rtp_set_remote_address(switch_rtp_t *rtp_session, const char *host, switch_port_t port, switch_port_t remote_rtcp_port,
															  switch_bool_t change_adv_addr, const char **err)
{
	switch_sockaddr_t *remote_addr;
	switch_status_t status = SWITCH_STATUS_SUCCESS;
	*err = "Success";

	if (switch_sockaddr_info_get(&remote_addr, host, SWITCH_UNSPEC, port, 0, rtp_session->pool) != SWITCH_STATUS_SUCCESS || !remote_addr) {
		*err = "Remote Address Error!";
		return SWITCH_STATUS_FALSE;
	}


	switch_mutex_lock(rtp_session->write_mutex);

	rtp_session->remote_addr = remote_addr;

	if (change_adv_addr) {
		rtp_session->remote_host_str = switch_core_strdup(rtp_session->pool, host);
		rtp_session->remote_port = port;
	}

	rtp_session->eff_remote_host_str = switch_core_strdup(rtp_session->pool, host);
	rtp_session->eff_remote_port = port;

	if (rtp_session->sock_input && switch_sockaddr_get_family(rtp_session->remote_addr) == switch_sockaddr_get_family(rtp_session->local_addr)) {
		rtp_session->sock_output = rtp_session->sock_input;
	} else {
		if (rtp_session->sock_output && rtp_session->sock_output != rtp_session->sock_input) {
			switch_socket_close(rtp_session->sock_output);
		}
		if ((status = switch_socket_create(&rtp_session->sock_output,
										   switch_sockaddr_get_family(rtp_session->remote_addr),
										   SOCK_DGRAM, 0, rtp_session->pool)) != SWITCH_STATUS_SUCCESS) {
			*err = "Socket Error!";
		}
	}

	if (switch_test_flag(rtp_session, SWITCH_RTP_FLAG_ENABLE_RTCP)) {	
		if (remote_rtcp_port) {
			rtp_session->remote_rtcp_port = remote_rtcp_port;
		} else {
			rtp_session->remote_rtcp_port = rtp_session->eff_remote_port + 1;
		}
		status = enable_remote_rtcp_socket(rtp_session, err);
	}

	switch_mutex_unlock(rtp_session->write_mutex);

	return status;
}

SWITCH_DECLARE(switch_status_t) switch_rtp_add_crypto_key(switch_rtp_t *rtp_session,
														  switch_rtp_crypto_direction_t direction,
														  uint32_t index, switch_rtp_crypto_key_type_t type, unsigned char *key, switch_size_t keylen)
{
#ifndef ENABLE_SRTP
	switch_log_printf(SWITCH_CHANNEL_SESSION_LOG(session), SWITCH_LOG_CRIT, "SRTP NOT SUPPORTED IN THIS BUILD!\n");
	return SWITCH_STATUS_FALSE;
#else
	switch_rtp_crypto_key_t *crypto_key;
	srtp_policy_t *policy;
	err_status_t stat;
	switch_status_t status = SWITCH_STATUS_SUCCESS;
	switch_core_session_t *session = switch_core_memory_pool_get_data(rtp_session->pool, "__session");
	switch_channel_t *channel = switch_core_session_get_channel(session);
	switch_event_t *fsevent = NULL;

	if (direction >= SWITCH_RTP_CRYPTO_MAX || keylen > SWITCH_RTP_MAX_CRYPTO_LEN) {
		return SWITCH_STATUS_FALSE;
	}

	crypto_key = switch_core_alloc(rtp_session->pool, sizeof(*crypto_key));

	if (direction == SWITCH_RTP_CRYPTO_RECV) {
		policy = &rtp_session->recv_policy;
	} else {
		policy = &rtp_session->send_policy;
	}

	crypto_key->type = type;
	crypto_key->index = index;
	memcpy(crypto_key->key, key, keylen);
	crypto_key->next = rtp_session->crypto_keys[direction];
	rtp_session->crypto_keys[direction] = crypto_key;

	memset(policy, 0, sizeof(*policy));

	switch (crypto_key->type) {
	case AES_CM_128_HMAC_SHA1_80:
		crypto_policy_set_aes_cm_128_hmac_sha1_80(&policy->rtp);
		if (switch_channel_direction(channel) == SWITCH_CALL_DIRECTION_OUTBOUND) {
			switch_channel_set_variable(channel, "sip_has_crypto", "AES_CM_128_HMAC_SHA1_80");
		}
		break;
	case AES_CM_128_HMAC_SHA1_32:
		crypto_policy_set_aes_cm_128_hmac_sha1_32(&policy->rtp);
		if (switch_channel_direction(channel) == SWITCH_CALL_DIRECTION_OUTBOUND) {
			switch_channel_set_variable(channel, "sip_has_crypto", "AES_CM_128_HMAC_SHA1_32");
		}
		break;
	case AES_CM_128_NULL_AUTH:
		crypto_policy_set_aes_cm_128_null_auth(&policy->rtp);
		if (switch_channel_direction(channel) == SWITCH_CALL_DIRECTION_OUTBOUND) {
			switch_channel_set_variable(channel, "sip_has_crypto", "AES_CM_128_NULL_AUTH");
		}
		break;
	default:
		break;
	}

	policy->next = NULL;
	policy->key = (uint8_t *) crypto_key->key;

	if (switch_test_flag(rtp_session, SWITCH_RTP_FLAG_ENABLE_RTCP)) {
		crypto_policy_set_rtcp_default(&policy->rtcp);
		policy->rtcp.sec_serv = sec_serv_none;
	}

	policy->rtp.sec_serv = sec_serv_conf_and_auth;
	switch (direction) {
	case SWITCH_RTP_CRYPTO_RECV:
		policy->ssrc.type = ssrc_any_inbound;

		if (switch_test_flag(rtp_session, SWITCH_RTP_FLAG_SECURE_RECV)) {
			switch_set_flag(rtp_session, SWITCH_RTP_FLAG_SECURE_RECV_RESET);
		} else {
			if ((stat = srtp_create(&rtp_session->recv_ctx, policy))) {
				status = SWITCH_STATUS_FALSE;
			}

			if (status == SWITCH_STATUS_SUCCESS) {
				switch_log_printf(SWITCH_CHANNEL_SESSION_LOG(session), SWITCH_LOG_INFO, "Activating Secure RTP RECV\n");
				switch_set_flag(rtp_session, SWITCH_RTP_FLAG_SECURE_RECV);
			} else {
				switch_log_printf(SWITCH_CHANNEL_SESSION_LOG(session), SWITCH_LOG_ERROR, "Error allocating srtp [%d]\n", stat);
				return status;
			}
		}
		break;
	case SWITCH_RTP_CRYPTO_SEND:
		policy->ssrc.type = ssrc_specific;
		policy->ssrc.value = rtp_session->ssrc;

		if (switch_test_flag(rtp_session, SWITCH_RTP_FLAG_SECURE_SEND)) {
			switch_set_flag(rtp_session, SWITCH_RTP_FLAG_SECURE_SEND_RESET);
		} else {
			if ((stat = srtp_create(&rtp_session->send_ctx, policy))) {
				status = SWITCH_STATUS_FALSE;
			}

			if (status == SWITCH_STATUS_SUCCESS) {
				switch_log_printf(SWITCH_CHANNEL_SESSION_LOG(session), SWITCH_LOG_INFO, "Activating Secure RTP SEND\n");
				switch_set_flag(rtp_session, SWITCH_RTP_FLAG_SECURE_SEND);
			} else {
				switch_log_printf(SWITCH_CHANNEL_SESSION_LOG(session), SWITCH_LOG_ERROR, "Error allocating SRTP [%d]\n", stat);
				return status;
			}
		}

		break;
	default:
		abort();
		break;
	}

	if (switch_event_create(&fsevent, SWITCH_EVENT_CALL_SECURE) == SWITCH_STATUS_SUCCESS) {
		switch_event_add_header(fsevent, SWITCH_STACK_BOTTOM, "secure_type", "srtp:%s", switch_channel_get_variable(channel, "sip_has_crypto"));
		switch_event_add_header_string(fsevent, SWITCH_STACK_BOTTOM, "caller-unique-id", switch_channel_get_uuid(channel));
		switch_event_fire(&fsevent);
	}


	return SWITCH_STATUS_SUCCESS;
#endif
}

SWITCH_DECLARE(switch_status_t) switch_rtp_set_interval(switch_rtp_t *rtp_session, uint32_t ms_per_packet, uint32_t samples_per_interval)
{
	rtp_session->ms_per_packet = ms_per_packet;
	rtp_session->samples_per_interval = rtp_session->conf_samples_per_interval = samples_per_interval;
	rtp_session->missed_count = 0;
	rtp_session->samples_per_second =
		(uint32_t) ((double) (1000.0f / (double) (rtp_session->ms_per_packet / 1000)) * (double) rtp_session->samples_per_interval);

	return SWITCH_STATUS_SUCCESS;
}

SWITCH_DECLARE(switch_status_t) switch_rtp_change_interval(switch_rtp_t *rtp_session, uint32_t ms_per_packet, uint32_t samples_per_interval)
{
	switch_status_t status = SWITCH_STATUS_SUCCESS;
	int change_timer = 0;

	if (rtp_session->ms_per_packet && rtp_session->ms_per_packet != ms_per_packet) {
		change_timer = 1;
	}

	switch_rtp_set_interval(rtp_session, ms_per_packet, samples_per_interval);

	if (change_timer && rtp_session->timer_name) {
		READ_INC(rtp_session);
		WRITE_INC(rtp_session);

		if (rtp_session->timer.timer_interface) {
			switch_core_timer_destroy(&rtp_session->timer);
		}
		if ((status = switch_core_timer_init(&rtp_session->timer,
											 rtp_session->timer_name, ms_per_packet / 1000,
											 samples_per_interval, rtp_session->pool)) == SWITCH_STATUS_SUCCESS) {
			switch_core_session_t *session = switch_core_memory_pool_get_data(rtp_session->pool, "__session");
			switch_log_printf(SWITCH_CHANNEL_SESSION_LOG(session), SWITCH_LOG_DEBUG,
							  "RE-Starting timer [%s] %d bytes per %dms\n", rtp_session->timer_name, samples_per_interval, ms_per_packet / 1000);
		} else {
			switch_core_session_t *session = switch_core_memory_pool_get_data(rtp_session->pool, "__session");
			memset(&rtp_session->timer, 0, sizeof(rtp_session->timer));
			switch_log_printf(SWITCH_CHANNEL_SESSION_LOG(session), SWITCH_LOG_ERROR,
							  "Problem RE-Starting timer [%s] %d bytes per %dms\n", rtp_session->timer_name, samples_per_interval, ms_per_packet / 1000);
		}

		WRITE_DEC(rtp_session);
		READ_DEC(rtp_session);
	}

	return status;
}

SWITCH_DECLARE(switch_status_t) switch_rtp_set_ssrc(switch_rtp_t *rtp_session, uint32_t ssrc) 
{
	rtp_session->ssrc = ssrc;
	rtp_session->send_msg.header.ssrc = htonl(rtp_session->ssrc);

	return SWITCH_STATUS_SUCCESS;
}

SWITCH_DECLARE(switch_status_t) switch_rtp_create(switch_rtp_t **new_rtp_session,
												  switch_payload_t payload,
												  uint32_t samples_per_interval,
												  uint32_t ms_per_packet,
												  switch_rtp_flag_t flags, char *timer_name, const char **err, switch_memory_pool_t *pool)
{
	switch_rtp_t *rtp_session = NULL;
	switch_core_session_t *session = switch_core_memory_pool_get_data(pool, "__session");
	switch_channel_t *channel = NULL;

	if (session) channel = switch_core_session_get_channel(session);

	*new_rtp_session = NULL;

	if (samples_per_interval > SWITCH_RTP_MAX_BUF_LEN) {
		*err = "Packet Size Too Large!";
		return SWITCH_STATUS_FALSE;
	}

	if (!(rtp_session = switch_core_alloc(pool, sizeof(*rtp_session)))) {
		*err = "Memory Error!";
		return SWITCH_STATUS_MEMERR;
	}

	rtp_session->pool = pool;
	rtp_session->te = 101;
	rtp_session->recv_te = 101;

	switch_mutex_init(&rtp_session->flag_mutex, SWITCH_MUTEX_NESTED, pool);
	switch_mutex_init(&rtp_session->read_mutex, SWITCH_MUTEX_NESTED, pool);
	switch_mutex_init(&rtp_session->write_mutex, SWITCH_MUTEX_NESTED, pool);
	switch_mutex_init(&rtp_session->dtmf_data.dtmf_mutex, SWITCH_MUTEX_NESTED, pool);
	switch_queue_create(&rtp_session->dtmf_data.dtmf_queue, 100, rtp_session->pool);
	switch_queue_create(&rtp_session->dtmf_data.dtmf_inqueue, 100, rtp_session->pool);

	switch_rtp_set_flag(rtp_session, flags);

	/* for from address on recvfrom calls */
	switch_sockaddr_create(&rtp_session->from_addr, pool);

	if (switch_test_flag(rtp_session, SWITCH_RTP_FLAG_ENABLE_RTCP)) {
		switch_sockaddr_create(&rtp_session->rtcp_from_addr, pool);
	}
	rtp_session->seq = (uint16_t) rand();
	rtp_session->ssrc = (uint32_t) ((intptr_t) rtp_session + (uint32_t) switch_epoch_time_now(NULL));

	rtp_session->send_msg.header.ssrc = htonl(rtp_session->ssrc);
	rtp_session->send_msg.header.ts = 0;
	rtp_session->send_msg.header.m = 0;
	rtp_session->send_msg.header.pt = (switch_payload_t) htonl(payload);
	rtp_session->send_msg.header.version = 2;
	rtp_session->send_msg.header.p = 0;
	rtp_session->send_msg.header.x = 0;
	rtp_session->send_msg.header.cc = 0;

	rtp_session->recv_msg.header.ssrc = 0;
	rtp_session->recv_msg.header.ts = 0;
	rtp_session->recv_msg.header.seq = 0;
	rtp_session->recv_msg.header.m = 0;
	rtp_session->recv_msg.header.pt = (switch_payload_t) htonl(payload);
	rtp_session->recv_msg.header.version = 2;
	rtp_session->recv_msg.header.p = 0;
	rtp_session->recv_msg.header.x = 0;
	rtp_session->recv_msg.header.cc = 0;

	rtp_session->payload = payload;
	rtp_session->rpayload = payload;

	rtp_session->rtcp_send_msg.header.version = 2;
	rtp_session->rtcp_send_msg.header.p = 0;
	rtp_session->rtcp_send_msg.header.type = 200;
	rtp_session->rtcp_send_msg.header.count = 1;
	rtp_session->rtcp_send_msg.header.length = htons(12); 


	switch_rtp_set_interval(rtp_session, ms_per_packet, samples_per_interval);
	rtp_session->conf_samples_per_interval = samples_per_interval;

	if (switch_test_flag(rtp_session, SWITCH_RTP_FLAG_USE_TIMER) && zstr(timer_name)) {
		timer_name = "soft";
	}

	if (!zstr(timer_name) && !strcasecmp(timer_name, "none")) {
		timer_name = NULL;
	}

	if (!zstr(timer_name)) {
		rtp_session->timer_name = switch_core_strdup(pool, timer_name);
		switch_set_flag_locked(rtp_session, SWITCH_RTP_FLAG_USE_TIMER);
		switch_set_flag_locked(rtp_session, SWITCH_RTP_FLAG_NOBLOCK);

		if (switch_core_timer_init(&rtp_session->timer, timer_name, ms_per_packet / 1000, samples_per_interval, pool) == SWITCH_STATUS_SUCCESS) {
			switch_log_printf(SWITCH_CHANNEL_SESSION_LOG(session), SWITCH_LOG_DEBUG,
							  "Starting timer [%s] %d bytes per %dms\n", timer_name, samples_per_interval, ms_per_packet / 1000);
		} else {
			memset(&rtp_session->timer, 0, sizeof(rtp_session->timer));
			switch_log_printf(SWITCH_CHANNEL_SESSION_LOG(session), SWITCH_LOG_ERROR, "Error starting timer [%s], async RTP disabled\n", timer_name);
			switch_clear_flag_locked(rtp_session, SWITCH_RTP_FLAG_USE_TIMER);
		}
	} else {
		switch_log_printf(SWITCH_CHANNEL_SESSION_LOG(session), SWITCH_LOG_DEBUG, "Not using a timer\n");
		switch_clear_flag_locked(rtp_session, SWITCH_RTP_FLAG_USE_TIMER);
		switch_clear_flag_locked(rtp_session, SWITCH_RTP_FLAG_NOBLOCK);
	}

	if (channel) {
		switch_channel_set_private(channel, "__rtcp_audio_rtp_session", rtp_session);
	}

#ifdef ENABLE_ZRTP
	if (zrtp_on && !switch_test_flag(rtp_session, SWITCH_RTP_FLAG_PROXY_MEDIA)) {
		switch_rtp_t *master_rtp_session = NULL;

		int initiator = 0;
		const char *zrtp_enabled = switch_channel_get_variable(channel, "zrtp_secure_media");
		const char *srtp_enabled = switch_channel_get_variable(channel, "sip_secure_media");

		if (switch_true(srtp_enabled) && switch_true(zrtp_enabled)) {
			switch_log_printf(SWITCH_CHANNEL_SESSION_LOG(session), SWITCH_LOG_WARNING,
							  "You can not have ZRTP and SRTP enabled simultaneously, ZRTP will be disabled for this call!\n");
			switch_channel_set_variable(channel, "zrtp_secure_media", NULL);
			zrtp_enabled = NULL;
		}


		if (switch_true(zrtp_enabled)) {
			if (switch_test_flag(rtp_session, SWITCH_RTP_FLAG_VIDEO)) {
				switch_channel_set_private(channel, "__zrtp_video_rtp_session", rtp_session);
				master_rtp_session = switch_channel_get_private(channel, "__zrtp_audio_rtp_session");
			} else {
				switch_channel_set_private(channel, "__zrtp_audio_rtp_session", rtp_session);
				master_rtp_session = rtp_session;
			}


			if (switch_channel_direction(channel) == SWITCH_CALL_DIRECTION_OUTBOUND) {
				initiator = 1;
			}

			if (rtp_session == master_rtp_session) {
				rtp_session->zrtp_profile = switch_core_alloc(rtp_session->pool, sizeof(*rtp_session->zrtp_profile));
				zrtp_profile_defaults(rtp_session->zrtp_profile, zrtp_global);

				rtp_session->zrtp_profile->allowclear = 0;
				rtp_session->zrtp_profile->disclose_bit = 0;
				rtp_session->zrtp_profile->cache_ttl = (uint32_t) -1;

				if (zrtp_status_ok != zrtp_session_init(zrtp_global, rtp_session->zrtp_profile, zid, initiator, &rtp_session->zrtp_session)) {
					switch_log_printf(SWITCH_CHANNEL_SESSION_LOG(session), SWITCH_LOG_ERROR, "Error! zRTP INIT Failed\n");
					zrtp_session_down(rtp_session->zrtp_session);
					rtp_session->zrtp_session = NULL;
					goto end;
				}

				zrtp_session_set_userdata(rtp_session->zrtp_session, session);


				if (zrtp_status_ok != zrtp_stream_attach(master_rtp_session->zrtp_session, &rtp_session->zrtp_stream)) {
					abort();
				}

				zrtp_stream_set_userdata(rtp_session->zrtp_stream, rtp_session);

				if (switch_true(switch_channel_get_variable(channel, "zrtp_enrollment"))) {
					zrtp_stream_registration_start(rtp_session->zrtp_stream, rtp_session->ssrc);
				} else {
					zrtp_stream_start(rtp_session->zrtp_stream, rtp_session->ssrc);
				}
			}

		}
	}

 end:

#endif

	rtp_session->ready = 1;
	*new_rtp_session = rtp_session;

	return SWITCH_STATUS_SUCCESS;
}

SWITCH_DECLARE(switch_rtp_t *) switch_rtp_new(const char *rx_host,
											  switch_port_t rx_port,
											  const char *tx_host,
											  switch_port_t tx_port,
											  switch_payload_t payload,
											  uint32_t samples_per_interval,
											  uint32_t ms_per_packet,
											  switch_rtp_flag_t flags, char *timer_name, const char **err, switch_memory_pool_t *pool)
{
	switch_rtp_t *rtp_session = NULL;

	if (zstr(rx_host)) {
		*err = "Missing local host";
		goto end;
	}

	if (!rx_port) {
		*err = "Missing local port";
		goto end;
	}

	if (zstr(tx_host)) {
		*err = "Missing remote host";
		goto end;
	}

	if (!tx_port) {
		*err = "Missing remote port";
		goto end;
	}

	if (switch_rtp_create(&rtp_session, payload, samples_per_interval, ms_per_packet, flags, timer_name, err, pool) != SWITCH_STATUS_SUCCESS) {
		goto end;
	}

	switch_mutex_lock(rtp_session->flag_mutex);

	if (switch_rtp_set_local_address(rtp_session, rx_host, rx_port, err) != SWITCH_STATUS_SUCCESS) {
		switch_mutex_unlock(rtp_session->flag_mutex);
		rtp_session = NULL;
		goto end;
	}

	if (switch_rtp_set_remote_address(rtp_session, tx_host, tx_port, 0, SWITCH_TRUE, err) != SWITCH_STATUS_SUCCESS) {
		switch_mutex_unlock(rtp_session->flag_mutex);
		rtp_session = NULL;
		goto end;
	}

 end:

	if (rtp_session) {
		switch_mutex_unlock(rtp_session->flag_mutex);
		rtp_session->ready = 2;
		rtp_session->rx_host = switch_core_strdup(rtp_session->pool, rx_host);
		rtp_session->rx_port = rx_port;
	} else {
		switch_rtp_release_port(rx_host, rx_port);
	}

	return rtp_session;
}

SWITCH_DECLARE(void) switch_rtp_set_telephony_event(switch_rtp_t *rtp_session, switch_payload_t te)
{
	if (te > 95) {
		rtp_session->te = te;
	}
}


SWITCH_DECLARE(void) switch_rtp_set_telephony_recv_event(switch_rtp_t *rtp_session, switch_payload_t te)
{
	if (te > 95) {
		rtp_session->recv_te = te;
	}
}

SWITCH_DECLARE(void) switch_rtp_set_recv_pt(switch_rtp_t *rtp_session, switch_payload_t pt)
{
	rtp_session->rpayload = pt;
}


SWITCH_DECLARE(void) switch_rtp_set_cng_pt(switch_rtp_t *rtp_session, switch_payload_t pt)
{
	rtp_session->cng_pt = pt;
	switch_set_flag(rtp_session, SWITCH_RTP_FLAG_AUTO_CNG);
}

SWITCH_DECLARE(switch_status_t) switch_rtp_activate_stun_ping(switch_rtp_t *rtp_session, const char *stun_ip, switch_port_t stun_port,
															  uint32_t packet_count, switch_bool_t funny)
{

	if (switch_sockaddr_info_get(&rtp_session->remote_stun_addr, stun_ip, SWITCH_UNSPEC,
								 stun_port, 0, rtp_session->pool) != SWITCH_STATUS_SUCCESS || !rtp_session->remote_stun_addr) {

		switch_core_session_t *session = switch_core_memory_pool_get_data(rtp_session->pool, "__session");
		switch_log_printf(SWITCH_CHANNEL_SESSION_LOG(session), SWITCH_LOG_ERROR, "Error resolving stun ping addr\n");
		return SWITCH_STATUS_FALSE;
	}

	if (funny) {
		rtp_session->funny_stun++;
	}

	rtp_session->stun_port = stun_port;

	rtp_session->default_stuncount = packet_count;

	rtp_session->stun_ip = switch_core_strdup(rtp_session->pool, stun_ip);
	return SWITCH_STATUS_SUCCESS;
}

static void jb_callback(stfu_instance_t *i, void *udata)
{
	switch_core_session_t *session = (switch_core_session_t *) udata;
	stfu_report_t r = { 0 };

	stfu_n_report(i, &r);

	switch_log_printf(SWITCH_CHANNEL_SESSION_LOG(session), SWITCH_LOG_DEBUG8, 
					  "%s JB REPORT:\nlen: %u\nin: %u\nclean: %u\ngood: %u\nbad: %u\n",
					  switch_core_session_get_name(session),
					  r.qlen,
					  r.packet_in_count,
					  r.clean_count,
					  r.consecutive_good_count,
					  r.consecutive_bad_count
					  );

}

SWITCH_DECLARE(switch_status_t) switch_rtp_pause_jitter_buffer(switch_rtp_t *rtp_session, switch_bool_t pause)
{
	
	if (!switch_rtp_ready(rtp_session) || !rtp_session->jb) {
		return SWITCH_STATUS_FALSE;
	}

	if (!!pause == !!rtp_session->pause_jb) {
		return SWITCH_STATUS_FALSE;
	}

	if (rtp_session->pause_jb && !pause) {
		stfu_n_reset(rtp_session->jb);
	}

	rtp_session->pause_jb = pause ? 1 : 0;
	
	return SWITCH_STATUS_SUCCESS;
}

SWITCH_DECLARE(switch_status_t) switch_rtp_deactivate_jitter_buffer(switch_rtp_t *rtp_session)
{
	
	if (!switch_rtp_ready(rtp_session) || !rtp_session->jb) {
		return SWITCH_STATUS_FALSE;
	}

	READ_INC(rtp_session);
	stfu_n_destroy(&rtp_session->jb);
	READ_DEC(rtp_session);
	
	return SWITCH_STATUS_SUCCESS;
}

static void jb_logger(const char *file, const char *func, int line, int level, const char *fmt, ...)
{
	int ret;
	char *data;
	va_list ap;

	va_start(ap, fmt);
	ret = switch_vasprintf(&data, fmt, ap);
	if (ret != -1) {
		switch_log_printf(SWITCH_CHANNEL_LOG_CLEAN, SWITCH_LOG_CONSOLE, "%s", data);
		free(data);
	}

	//switch_log_printf(SWITCH_CHANNEL_ID_LOG_CLEAN, file, func, line, NULL, level, fmt, ap);
	va_end(ap);
}

SWITCH_DECLARE(switch_status_t) switch_rtp_debug_jitter_buffer(switch_rtp_t *rtp_session, const char *name)
{

	if (!switch_rtp_ready(rtp_session) || !rtp_session->jb) {
		return SWITCH_STATUS_FALSE;
	}
	
	stfu_n_debug(rtp_session->jb, name);
	stfu_global_set_logger(jb_logger);

	return SWITCH_STATUS_SUCCESS;
}

SWITCH_DECLARE(switch_status_t) switch_rtp_activate_jitter_buffer(switch_rtp_t *rtp_session, 
																  uint32_t queue_frames, 
																  uint32_t max_queue_frames, 
																  uint32_t samples_per_packet, 
																  uint32_t samples_per_second,
																  uint32_t max_drift)
{

	if (!switch_rtp_ready(rtp_session)) {
		return SWITCH_STATUS_FALSE;
	}

	if (queue_frames < 1) {
		queue_frames = 3;
	}

	if (max_queue_frames < queue_frames) {
		max_queue_frames = queue_frames * 3;
	}

	READ_INC(rtp_session);
	if (rtp_session->jb) {
		stfu_n_resize(rtp_session->jb, queue_frames);
	} else {
		rtp_session->jb = stfu_n_init(queue_frames, max_queue_frames ? max_queue_frames : 50, samples_per_packet, samples_per_second, max_drift);
	}
	READ_DEC(rtp_session);
	
	if (rtp_session->jb) {
		switch_core_session_t *session = switch_core_memory_pool_get_data(rtp_session->pool, "__session");
		stfu_n_call_me(rtp_session->jb, jb_callback, session);

		return SWITCH_STATUS_SUCCESS;
	}

	return SWITCH_STATUS_FALSE;
}

SWITCH_DECLARE(switch_status_t) switch_rtp_activate_rtcp(switch_rtp_t *rtp_session, int send_rate, switch_port_t remote_port)
{
	const char *err = NULL;

	if (!rtp_session->ms_per_packet) {
		return SWITCH_STATUS_FALSE;
	}
	
	switch_set_flag(rtp_session, SWITCH_RTP_FLAG_ENABLE_RTCP);

	if (!(rtp_session->remote_rtcp_port = remote_port)) {
		rtp_session->remote_rtcp_port = rtp_session->remote_port + 1;
	}
	
	if (send_rate == -1) {
		switch_core_session_t *session = switch_core_memory_pool_get_data(rtp_session->pool, "__session");
		switch_set_flag(rtp_session, SWITCH_RTP_FLAG_RTCP_PASSTHRU);
		switch_log_printf(SWITCH_CHANNEL_SESSION_LOG(session), SWITCH_LOG_DEBUG, "RTCP passthru enabled. Remote Port: %d\n", rtp_session->remote_rtcp_port);
	} else {
		switch_core_session_t *session = switch_core_memory_pool_get_data(rtp_session->pool, "__session");
		switch_log_printf(SWITCH_CHANNEL_SESSION_LOG(session), SWITCH_LOG_DEBUG, "RTCP send rate is: %d and packet rate is: %d Remote Port: %d\n", 
						  send_rate, rtp_session->ms_per_packet, rtp_session->remote_rtcp_port);
		rtp_session->rtcp_interval = send_rate/(rtp_session->ms_per_packet/1000);
	}

	return enable_local_rtcp_socket(rtp_session, &err) || enable_remote_rtcp_socket(rtp_session, &err);

}

SWITCH_DECLARE(switch_status_t) switch_rtp_activate_ice(switch_rtp_t *rtp_session, char *login, char *rlogin)
{
	char ice_user[80];
	char user_ice[80];

	switch_snprintf(ice_user, sizeof(ice_user), "%s%s", login, rlogin);
	switch_snprintf(user_ice, sizeof(user_ice), "%s%s", rlogin, login);
	rtp_session->ice_user = switch_core_strdup(rtp_session->pool, ice_user);
	rtp_session->user_ice = switch_core_strdup(rtp_session->pool, user_ice);
	rtp_session->default_stuncount = 25;

	if (rtp_session->ice_user) {
		if (ice_out(rtp_session) != SWITCH_STATUS_SUCCESS) {
			return SWITCH_STATUS_FALSE;
		}
	}

	return SWITCH_STATUS_SUCCESS;
}

SWITCH_DECLARE(void) switch_rtp_flush(switch_rtp_t *rtp_session)
{
	if (!switch_rtp_ready(rtp_session)) {
		return;
	}

	switch_set_flag_locked(rtp_session, SWITCH_RTP_FLAG_FLUSH);
}


SWITCH_DECLARE(void) switch_rtp_break(switch_rtp_t *rtp_session)
{
	if (!switch_rtp_ready(rtp_session)) {
		return;
	}

	switch_mutex_lock(rtp_session->flag_mutex);
	switch_set_flag(rtp_session, SWITCH_RTP_FLAG_BREAK);

	if (switch_test_flag(rtp_session, SWITCH_RTP_FLAG_NOBLOCK)) {
		switch_mutex_unlock(rtp_session->flag_mutex);
		return;
	}

	if (rtp_session->sock_input) {
		ping_socket(rtp_session);
	}
	switch_mutex_unlock(rtp_session->flag_mutex);
}

SWITCH_DECLARE(void) switch_rtp_kill_socket(switch_rtp_t *rtp_session)
{
	switch_assert(rtp_session != NULL);
	switch_mutex_lock(rtp_session->flag_mutex);
	if (switch_test_flag(rtp_session, SWITCH_RTP_FLAG_IO)) {
		switch_clear_flag(rtp_session, SWITCH_RTP_FLAG_IO);
		if (rtp_session->sock_input) {
			ping_socket(rtp_session);
			switch_socket_shutdown(rtp_session->sock_input, SWITCH_SHUTDOWN_READWRITE);
		}
		if (rtp_session->sock_output && rtp_session->sock_output != rtp_session->sock_input) {
			switch_socket_shutdown(rtp_session->sock_output, SWITCH_SHUTDOWN_READWRITE);
		}
		
		if (switch_test_flag(rtp_session, SWITCH_RTP_FLAG_ENABLE_RTCP)) {
			if (rtp_session->rtcp_sock_input) {
				ping_socket(rtp_session);
				switch_socket_shutdown(rtp_session->rtcp_sock_input, SWITCH_SHUTDOWN_READWRITE);
			}
			if (rtp_session->rtcp_sock_output && rtp_session->rtcp_sock_output != rtp_session->rtcp_sock_input) {
				switch_socket_shutdown(rtp_session->rtcp_sock_output, SWITCH_SHUTDOWN_READWRITE);
			}
		}
	}
	switch_mutex_unlock(rtp_session->flag_mutex);
}

SWITCH_DECLARE(uint8_t) switch_rtp_ready(switch_rtp_t *rtp_session)
{
	uint8_t ret;

	if (!rtp_session || !rtp_session->flag_mutex || switch_test_flag(rtp_session, SWITCH_RTP_FLAG_SHUTDOWN)) {
		return 0;
	}

	switch_mutex_lock(rtp_session->flag_mutex);
	ret = (switch_test_flag(rtp_session, SWITCH_RTP_FLAG_IO) && rtp_session->sock_input && rtp_session->sock_output && rtp_session->remote_addr
		   && rtp_session->ready == 2) ? 1 : 0;
	switch_mutex_unlock(rtp_session->flag_mutex);

	return ret;
}

SWITCH_DECLARE(void) switch_rtp_destroy(switch_rtp_t **rtp_session)
{
	void *pop;
	switch_socket_t *sock;

	if (!rtp_session || !*rtp_session || !(*rtp_session)->ready) {
		return;
	}

	switch_set_flag_locked((*rtp_session), SWITCH_RTP_FLAG_SHUTDOWN);

	READ_INC((*rtp_session));
	WRITE_INC((*rtp_session));

	(*rtp_session)->ready = 0;

	READ_DEC((*rtp_session));
	WRITE_DEC((*rtp_session));

	switch_mutex_lock((*rtp_session)->flag_mutex);

	switch_rtp_kill_socket(*rtp_session);

	while (switch_queue_trypop((*rtp_session)->dtmf_data.dtmf_inqueue, &pop) == SWITCH_STATUS_SUCCESS) {
		switch_safe_free(pop);
	}

	while (switch_queue_trypop((*rtp_session)->dtmf_data.dtmf_queue, &pop) == SWITCH_STATUS_SUCCESS) {
		switch_safe_free(pop);
	}

	if ((*rtp_session)->jb) {
		stfu_n_destroy(&(*rtp_session)->jb);
	}

	sock = (*rtp_session)->sock_input;
	(*rtp_session)->sock_input = NULL;
	switch_socket_close(sock);

	if ((*rtp_session)->sock_output != sock) {
		sock = (*rtp_session)->sock_output;
		(*rtp_session)->sock_output = NULL;
		switch_socket_close(sock);
	}

	if ((sock = (*rtp_session)->rtcp_sock_input)) {
		(*rtp_session)->rtcp_sock_input = NULL;
		switch_socket_close(sock);

		if ((*rtp_session)->rtcp_sock_output && (*rtp_session)->rtcp_sock_output != sock) {
			if ((sock = (*rtp_session)->rtcp_sock_output)) {
				(*rtp_session)->rtcp_sock_output = NULL;
				switch_socket_close(sock);
			}
		}
	}

	if (switch_test_flag((*rtp_session), SWITCH_RTP_FLAG_VAD)) {
		switch_rtp_disable_vad(*rtp_session);
	}

#ifdef ENABLE_SRTP
	if (switch_test_flag((*rtp_session), SWITCH_RTP_FLAG_SECURE_SEND)) {
		srtp_dealloc((*rtp_session)->send_ctx);
		(*rtp_session)->send_ctx = NULL;
		switch_clear_flag((*rtp_session), SWITCH_RTP_FLAG_SECURE_SEND);
	}

	if (switch_test_flag((*rtp_session), SWITCH_RTP_FLAG_SECURE_RECV)) {
		srtp_dealloc((*rtp_session)->recv_ctx);
		(*rtp_session)->recv_ctx = NULL;
		switch_clear_flag((*rtp_session), SWITCH_RTP_FLAG_SECURE_RECV);
	}
#endif

#ifdef ENABLE_ZRTP
	/* ZRTP */
	if (zrtp_on && !switch_test_flag((*rtp_session), SWITCH_RTP_FLAG_PROXY_MEDIA)) {

		if ((*rtp_session)->zrtp_stream != NULL) {
			zrtp_stream_stop((*rtp_session)->zrtp_stream);
		}

		if (switch_test_flag((*rtp_session), SWITCH_ZRTP_FLAG_SECURE_SEND)) {
			switch_clear_flag((*rtp_session), SWITCH_ZRTP_FLAG_SECURE_SEND);
		}

		if (switch_test_flag((*rtp_session), SWITCH_ZRTP_FLAG_SECURE_RECV)) {
			switch_clear_flag((*rtp_session), SWITCH_ZRTP_FLAG_SECURE_RECV);
		}

		if ((*rtp_session)->zrtp_session) {
			zrtp_session_down((*rtp_session)->zrtp_session);
			(*rtp_session)->zrtp_session = NULL;
		}
	}
#endif
	if ((*rtp_session)->timer.timer_interface) {
		switch_core_timer_destroy(&(*rtp_session)->timer);
	}

	switch_rtp_release_port((*rtp_session)->rx_host, (*rtp_session)->rx_port);
	switch_mutex_unlock((*rtp_session)->flag_mutex);

	return;
}

SWITCH_DECLARE(void) switch_rtp_set_interdigit_delay(switch_rtp_t *rtp_session, uint32_t delay) 
{
	rtp_session->interdigit_delay = delay;
}

SWITCH_DECLARE(switch_socket_t *) switch_rtp_get_rtp_socket(switch_rtp_t *rtp_session)
{
	return rtp_session->sock_input;
}

SWITCH_DECLARE(uint32_t) switch_rtp_get_default_samples_per_interval(switch_rtp_t *rtp_session)
{
	return rtp_session->samples_per_interval;
}

SWITCH_DECLARE(void) switch_rtp_set_default_payload(switch_rtp_t *rtp_session, switch_payload_t payload)
{
	rtp_session->payload = payload;
}

SWITCH_DECLARE(uint32_t) switch_rtp_get_default_payload(switch_rtp_t *rtp_session)
{
	return rtp_session->payload;
}

SWITCH_DECLARE(void) switch_rtp_set_invald_handler(switch_rtp_t *rtp_session, switch_rtp_invalid_handler_t on_invalid)
{
	rtp_session->invalid_handler = on_invalid;
}

SWITCH_DECLARE(void) switch_rtp_set_flag(switch_rtp_t *rtp_session, switch_rtp_flag_t flags)
{
	switch_set_flag_locked(rtp_session, flags);
	if (flags & SWITCH_RTP_FLAG_AUTOADJ) {
		rtp_session->autoadj_window = 20;
		rtp_session->autoadj_tally = 0;
		rtp_flush_read_buffer(rtp_session, SWITCH_RTP_FLUSH_ONCE);
	} else if (flags & SWITCH_RTP_FLAG_NOBLOCK) {
		switch_socket_opt_set(rtp_session->sock_input, SWITCH_SO_NONBLOCK, TRUE);
	}

}

SWITCH_DECLARE(uint32_t) switch_rtp_test_flag(switch_rtp_t *rtp_session, switch_rtp_flag_t flags)
{
	return (uint32_t) switch_test_flag(rtp_session, flags);
}

SWITCH_DECLARE(void) switch_rtp_clear_flag(switch_rtp_t *rtp_session, switch_rtp_flag_t flags)
{
	switch_clear_flag_locked(rtp_session, flags);

	if (flags & SWITCH_RTP_FLAG_NOBLOCK) {
		switch_socket_opt_set(rtp_session->sock_input, SWITCH_SO_NONBLOCK, FALSE);
	}
}

static void set_dtmf_delay(switch_rtp_t *rtp_session, uint32_t ms, uint32_t max_ms)
{
	int upsamp, max_upsamp;
	switch_core_session_t *session = switch_core_memory_pool_get_data(rtp_session->pool, "__session");	

	if (!max_ms) max_ms = ms;

	upsamp = ms * (rtp_session->samples_per_second / 1000);
	max_upsamp = max_ms * (rtp_session->samples_per_second / 1000);

	rtp_session->queue_delay = upsamp;

	if (switch_test_flag(rtp_session, SWITCH_RTP_FLAG_USE_TIMER)) {
		rtp_session->max_next_write_samplecount = rtp_session->timer.samplecount + max_upsamp;
		rtp_session->next_write_samplecount = rtp_session->timer.samplecount + upsamp;
		rtp_session->last_write_ts += upsamp;
	}

	switch_log_printf(SWITCH_CHANNEL_SESSION_LOG(session), SWITCH_LOG_DEBUG, "Queue digit delay of %dms\n", ms);	
}

static void do_2833(switch_rtp_t *rtp_session, switch_core_session_t *session)
{
	switch_frame_flag_t flags = 0;
	uint32_t samples = rtp_session->samples_per_interval;

	if (!rtp_session->last_write_ts) {
		return;
	}
	
	if (rtp_session->dtmf_data.out_digit_dur > 0) {
		int x, loops = 1;

		rtp_session->dtmf_data.out_digit_sofar += samples;
		rtp_session->dtmf_data.out_digit_sub_sofar += samples;

		if (rtp_session->dtmf_data.out_digit_sub_sofar > 0xFFFF) {
			rtp_session->dtmf_data.out_digit_sub_sofar = samples;
			rtp_session->dtmf_data.timestamp_dtmf += 0xFFFF;
		}

		if (rtp_session->dtmf_data.out_digit_sofar >= rtp_session->dtmf_data.out_digit_dur) {
			rtp_session->dtmf_data.out_digit_packet[1] |= 0x80;
			loops = 3;
		}

		rtp_session->dtmf_data.out_digit_packet[2] = (unsigned char) (rtp_session->dtmf_data.out_digit_sub_sofar >> 8);
		rtp_session->dtmf_data.out_digit_packet[3] = (unsigned char) rtp_session->dtmf_data.out_digit_sub_sofar;

		for (x = 0; x < loops; x++) {
			switch_size_t wrote = switch_rtp_write_manual(rtp_session,
														  rtp_session->dtmf_data.out_digit_packet, 4, 0,
														  rtp_session->te, rtp_session->dtmf_data.timestamp_dtmf, &flags);

			rtp_session->stats.outbound.raw_bytes += wrote;
			rtp_session->stats.outbound.dtmf_packet_count++;

			if (loops == 1) {
				rtp_session->last_write_ts += samples;

				if (rtp_session->rtp_bugs & RTP_BUG_SONUS_SEND_INVALID_TIMESTAMP_2833) {
					rtp_session->dtmf_data.timestamp_dtmf = rtp_session->last_write_ts;
				}
			}

			switch_log_printf(SWITCH_CHANNEL_SESSION_LOG(session), SWITCH_LOG_DEBUG, "Send %s packet for [%c] ts=%u dur=%d/%d/%d seq=%d lw=%u\n",
							  loops == 1 ? "middle" : "end", rtp_session->dtmf_data.out_digit,
							  rtp_session->dtmf_data.timestamp_dtmf,
							  rtp_session->dtmf_data.out_digit_sofar,
							  rtp_session->dtmf_data.out_digit_sub_sofar, rtp_session->dtmf_data.out_digit_dur, rtp_session->seq, rtp_session->last_write_ts);
		}

		if (loops != 1) {
			rtp_session->sending_dtmf = 0;
			rtp_session->need_mark = 1;
			
			if (switch_test_flag(rtp_session, SWITCH_RTP_FLAG_USE_TIMER)) {
				rtp_session->last_write_samplecount = rtp_session->timer.samplecount;
			}

			rtp_session->dtmf_data.out_digit_dur = 0;

			if (rtp_session->interdigit_delay) {
				set_dtmf_delay(rtp_session, rtp_session->interdigit_delay, rtp_session->interdigit_delay * 10);
			}

			return;
		}
	}

	if (!rtp_session->dtmf_data.out_digit_dur && rtp_session->dtmf_data.dtmf_queue && switch_queue_size(rtp_session->dtmf_data.dtmf_queue)) {
		void *pop;

		if (switch_test_flag(rtp_session, SWITCH_RTP_FLAG_USE_TIMER)) {
			if (rtp_session->timer.samplecount < rtp_session->next_write_samplecount) {
				return;
			}

			if (rtp_session->timer.samplecount >= rtp_session->max_next_write_samplecount) {
				rtp_session->queue_delay = 0;
			}

		} else if (rtp_session->queue_delay) {
			if (rtp_session->delay_samples >= rtp_session->samples_per_interval) {
				rtp_session->delay_samples -= rtp_session->samples_per_interval;
			} else {
				rtp_session->delay_samples = 0;
			}

			if (!rtp_session->delay_samples) {
				rtp_session->queue_delay = 0;
			}
		}
		
		if (rtp_session->queue_delay) {
			return;
		}


		if (!rtp_session->sending_dtmf) {
			rtp_session->sending_dtmf = 1;
		}

		if (switch_queue_trypop(rtp_session->dtmf_data.dtmf_queue, &pop) == SWITCH_STATUS_SUCCESS) {
			switch_dtmf_t *rdigit = pop;
			switch_size_t wrote;

			if (rdigit->digit == 'w') {
				set_dtmf_delay(rtp_session, 500, 0);
				free(rdigit);
				return;
			}

			if (rdigit->digit == 'W') {
				set_dtmf_delay(rtp_session, 1000, 0);
				free(rdigit);
				return;
			}
			

			
			memset(rtp_session->dtmf_data.out_digit_packet, 0, 4);
			rtp_session->dtmf_data.out_digit_sofar = samples;
			rtp_session->dtmf_data.out_digit_sub_sofar = samples;
			rtp_session->dtmf_data.out_digit_dur = rdigit->duration;
			rtp_session->dtmf_data.out_digit = rdigit->digit;
			rtp_session->dtmf_data.out_digit_packet[0] = (unsigned char) switch_char_to_rfc2833(rdigit->digit);
			rtp_session->dtmf_data.out_digit_packet[1] = 7;
			rtp_session->dtmf_data.out_digit_packet[2] = (unsigned char) (rtp_session->dtmf_data.out_digit_sub_sofar >> 8);
			rtp_session->dtmf_data.out_digit_packet[3] = (unsigned char) rtp_session->dtmf_data.out_digit_sub_sofar;


			rtp_session->dtmf_data.timestamp_dtmf = rtp_session->last_write_ts + samples;
			rtp_session->last_write_ts = rtp_session->dtmf_data.timestamp_dtmf;
			
			wrote = switch_rtp_write_manual(rtp_session,
											rtp_session->dtmf_data.out_digit_packet,
											4,
											rtp_session->rtp_bugs & RTP_BUG_CISCO_SKIP_MARK_BIT_2833 ? 0 : 1,
											rtp_session->te, rtp_session->dtmf_data.timestamp_dtmf, &flags);

			
			rtp_session->stats.outbound.raw_bytes += wrote;
			rtp_session->stats.outbound.dtmf_packet_count++;
			
			switch_log_printf(SWITCH_CHANNEL_SESSION_LOG(session), SWITCH_LOG_DEBUG, "Send start packet for [%c] ts=%u dur=%d/%d/%d seq=%d lw=%d\n",
							  rtp_session->dtmf_data.out_digit,
							  rtp_session->dtmf_data.timestamp_dtmf,
							  rtp_session->dtmf_data.out_digit_sofar,
							  rtp_session->dtmf_data.out_digit_sub_sofar, rtp_session->dtmf_data.out_digit_dur, rtp_session->seq, rtp_session->last_write_ts);

			free(rdigit);
		}
	}
}

SWITCH_DECLARE(void) rtp_flush_read_buffer(switch_rtp_t *rtp_session, switch_rtp_flush_t flush)
{

	if (switch_rtp_ready(rtp_session)) {
		rtp_session->last_write_ts = RTP_TS_RESET;
	
		if (!switch_test_flag(rtp_session, SWITCH_RTP_FLAG_PROXY_MEDIA) && 
			!switch_test_flag(rtp_session, SWITCH_RTP_FLAG_VIDEO)) {
			switch_set_flag_locked(rtp_session, SWITCH_RTP_FLAG_FLUSH);
			switch (flush) {
			case SWITCH_RTP_FLUSH_STICK:
				switch_set_flag_locked(rtp_session, SWITCH_RTP_FLAG_STICKY_FLUSH);
				break;
			case SWITCH_RTP_FLUSH_UNSTICK:
				switch_clear_flag_locked(rtp_session, SWITCH_RTP_FLAG_STICKY_FLUSH);
				break;
			default:
				break;
			}
		}
	}
}

static void do_flush(switch_rtp_t *rtp_session)
{
	int was_blocking = 0;
	switch_size_t bytes;

	if (!switch_rtp_ready(rtp_session) || 
		switch_test_flag(rtp_session, SWITCH_RTP_FLAG_PROXY_MEDIA) || 
		switch_test_flag(rtp_session, SWITCH_RTP_FLAG_VIDEO) 
		) {
		return;
	}

	READ_INC(rtp_session);

	if (switch_rtp_ready(rtp_session)) {
		uint32_t flushed = 0;
		
		if (switch_test_flag(rtp_session, SWITCH_RTP_FLAG_DEBUG_RTP_READ)) {
			switch_core_session_t *session = switch_core_memory_pool_get_data(rtp_session->pool, "__session");
			if (!session) {
				switch_clear_flag(rtp_session, SWITCH_RTP_FLAG_DEBUG_RTP_READ);
				switch_log_printf(SWITCH_CHANNEL_SESSION_LOG(session), SWITCH_LOG_CRIT, "RTP HAS NO SESSION!\n");
			} else {
				switch_log_printf(SWITCH_CHANNEL_SESSION_LOG(session),
								  SWITCH_LOG_CONSOLE, "%s FLUSH\n", switch_channel_get_name(switch_core_session_get_channel(session))
								  );
			}
		}

		if (!switch_test_flag(rtp_session, SWITCH_RTP_FLAG_NOBLOCK)) {
			was_blocking = 1;
			switch_set_flag_locked(rtp_session, SWITCH_RTP_FLAG_NOBLOCK);
			switch_socket_opt_set(rtp_session->sock_input, SWITCH_SO_NONBLOCK, TRUE);
		}

		do {
			if (switch_rtp_ready(rtp_session)) {
				bytes = sizeof(rtp_msg_t);
				switch_socket_recvfrom(rtp_session->from_addr, rtp_session->sock_input, 0, (void *) &rtp_session->recv_msg, &bytes);
				if (bytes) {
					int do_cng = 0;

					/* Make sure to handle RFC2833 packets, even if we're flushing the packets */
					if (bytes > rtp_header_len && rtp_session->recv_te && rtp_session->recv_msg.header.pt == rtp_session->recv_te) {
						handle_rfc2833(rtp_session, bytes, &do_cng);
#ifdef DEBUG_2833
						switch_log_printf(SWITCH_CHANNEL_SESSION_LOG(session), SWITCH_LOG_ERROR, "*** RTP packet handled in flush loop %d ***\n", do_cng);
#endif
					}

					flushed++;

					rtp_session->stats.inbound.raw_bytes += bytes;
					rtp_session->stats.inbound.flush_packet_count++;
					rtp_session->stats.inbound.packet_count++;
				}
			} else {
				break;
			}
		} while (bytes > 0);

		if (rtp_session->jb && flushed) {
			stfu_n_sync(rtp_session->jb, flushed);
		}

		if (was_blocking && switch_rtp_ready(rtp_session)) {
			switch_clear_flag_locked(rtp_session, SWITCH_RTP_FLAG_NOBLOCK);
			switch_socket_opt_set(rtp_session->sock_input, SWITCH_SO_NONBLOCK, FALSE);
		}
	}

	READ_DEC(rtp_session);
}

#define return_cng_frame() do_cng = 1; goto timer_check

static switch_status_t read_rtp_packet(switch_rtp_t *rtp_session, switch_size_t *bytes, switch_frame_flag_t *flags, switch_bool_t return_jb_packet)
{
	switch_status_t status = SWITCH_STATUS_FALSE;
	stfu_frame_t *jb_frame;
	uint32_t ts;

	switch_assert(bytes);
 more:
	*bytes = sizeof(rtp_msg_t);
	status = switch_socket_recvfrom(rtp_session->from_addr, rtp_session->sock_input, 0, (void *) &rtp_session->recv_msg, bytes);
	ts = ntohl(rtp_session->recv_msg.header.ts);

	if (*bytes) {
		uint16_t seq = ntohs((uint16_t) rtp_session->recv_msg.header.seq);
		
		if (rtp_session->last_seq && rtp_session->last_seq+1 != seq) {
#ifdef DEBUG_MISSED_SEQ
			switch_size_t flushed_packets_diff = rtp_session->stats.inbound.flush_packet_count - rtp_session->last_flush_packet_count;
			switch_size_t num_missed = (switch_size_t)seq - (rtp_session->last_seq+1);

			if (num_missed == 1) { /* We missed one packet */
				switch_log_printf(SWITCH_CHANNEL_SESSION_LOG(session), SWITCH_LOG_ERROR, "Missed one RTP frame with sequence [%d]%s. Time since last read [%d]\n",
								  rtp_session->last_seq+1, (flushed_packets_diff == 1) ? " (flushed by FS)" : " (missed)",
								  rtp_session->last_read_time ? switch_micro_time_now()-rtp_session->last_read_time : 0);
			} else { /* We missed multiple packets */
				if (flushed_packets_diff == 0) { 
					switch_log_printf(SWITCH_CHANNEL_SESSION_LOG(session), SWITCH_LOG_ERROR,
									  "Missed %d RTP frames from sequence [%d] to [%d] (missed). Time since last read [%d]\n",
									  num_missed, rtp_session->last_seq+1, seq-1,
									  rtp_session->last_read_time ? switch_micro_time_now()-rtp_session->last_read_time : 0);
				} else if (flushed_packets_diff == num_missed) {
					switch_log_printf(SWITCH_CHANNEL_SESSION_LOG(session), SWITCH_LOG_ERROR,
									  "Missed %d RTP frames from sequence [%d] to [%d] (flushed by FS). Time since last read [%d]\n",
									  num_missed, rtp_session->last_seq+1, seq-1,
									  rtp_session->last_read_time ? switch_micro_time_now()-rtp_session->last_read_time : 0);
				} else if (num_missed > flushed_packets_diff) {
					switch_log_printf(SWITCH_CHANNEL_SESSION_LOG(session), SWITCH_LOG_ERROR,
									  "Missed %d RTP frames from sequence [%d] to [%d] (%d packets flushed by FS, %d packets missed)."
									  " Time since last read [%d]\n",
									  num_missed, rtp_session->last_seq+1, seq-1,
									  flushed_packets_diff, num_missed-flushed_packets_diff,
									  rtp_session->last_read_time ? switch_micro_time_now()-rtp_session->last_read_time : 0);
				} else {
					switch_log_printf(SWITCH_CHANNEL_SESSION_LOG(session), SWITCH_LOG_ERROR,
									  "Missed %d RTP frames from sequence [%d] to [%d] (%d packets flushed by FS). Time since last read [%d]\n",
									  num_missed, rtp_session->last_seq+1, seq-1,
									  flushed_packets_diff, rtp_session->last_read_time ? switch_micro_time_now()-rtp_session->last_read_time : 0);
				}
			}
#endif
		}
		rtp_session->last_seq = seq;
	}

	rtp_session->last_flush_packet_count = rtp_session->stats.inbound.flush_packet_count;
	rtp_session->last_read_time = switch_micro_time_now();

	if (*bytes && (!rtp_session->recv_te || rtp_session->recv_msg.header.pt != rtp_session->recv_te) && 
		ts && !rtp_session->jb && !rtp_session->pause_jb && ts == rtp_session->last_cng_ts) {
		/* we already sent this frame..... */
		*bytes = 0;
		return SWITCH_STATUS_SUCCESS;
	}

	if (*bytes) {
		rtp_session->stats.inbound.raw_bytes += *bytes;
		if (rtp_session->recv_te && rtp_session->recv_msg.header.pt == rtp_session->recv_te) {
			rtp_session->stats.inbound.dtmf_packet_count++;
		} else if (rtp_session->cng_pt && (rtp_session->recv_msg.header.pt == rtp_session->cng_pt || rtp_session->recv_msg.header.pt == 13)) {
			rtp_session->stats.inbound.cng_packet_count++;
		} else {
			rtp_session->stats.inbound.media_packet_count++;
			rtp_session->stats.inbound.media_bytes += *bytes;
		}

		rtp_session->stats.inbound.packet_count++;

		if (!switch_test_flag(rtp_session, SWITCH_RTP_FLAG_PROXY_MEDIA) && !switch_test_flag(rtp_session, SWITCH_RTP_FLAG_UDPTL)) {
#ifdef ENABLE_ZRTP
			/* ZRTP Recv */
			if(zrtp_on) {
				
				unsigned int sbytes = (int) *bytes;
				zrtp_status_t stat = 0;
				
				stat = zrtp_process_srtp(rtp_session->zrtp_stream, (void *) &rtp_session->recv_msg, &sbytes);
				
				switch (stat) {
				case zrtp_status_ok:
					*bytes = sbytes;
					break;
				case zrtp_status_drop:
					/* switch_log_printf(SWITCH_CHANNEL_LOG, SWITCH_LOG_DEBUG, "Error: zRTP protection drop with code %d\n", stat); */
					*bytes = 0;
					return SWITCH_STATUS_SUCCESS;
				case zrtp_status_fail:
					switch_log_printf(SWITCH_CHANNEL_LOG, SWITCH_LOG_ERROR, "Error: zRTP protection fail with code %d\n", stat);
					return SWITCH_STATUS_FALSE;
				default:
					break;
				}
			}
#endif
			
#ifdef ENABLE_SRTP
			if (switch_test_flag(rtp_session, SWITCH_RTP_FLAG_SECURE_RECV)) {
				int sbytes = (int) *bytes;
				err_status_t stat = 0;

				if (switch_test_flag(rtp_session, SWITCH_RTP_FLAG_SECURE_RECV_RESET)) {
					switch_clear_flag_locked(rtp_session, SWITCH_RTP_FLAG_SECURE_RECV_RESET);
					srtp_dealloc(rtp_session->recv_ctx);
					rtp_session->recv_ctx = NULL;
					if ((stat = srtp_create(&rtp_session->recv_ctx, &rtp_session->recv_policy))) {
						switch_core_session_t *session = switch_core_memory_pool_get_data(rtp_session->pool, "__session");
						switch_log_printf(SWITCH_CHANNEL_SESSION_LOG(session), SWITCH_LOG_ERROR, "Error! RE-Activating Secure RTP RECV\n");
						return SWITCH_STATUS_FALSE;
					} else {
						switch_core_session_t *session = switch_core_memory_pool_get_data(rtp_session->pool, "__session");
						switch_log_printf(SWITCH_CHANNEL_SESSION_LOG(session), SWITCH_LOG_INFO, "RE-Activating Secure RTP RECV\n");
						rtp_session->srtp_errs = 0;
					}
				}

				if (!(*flags & SFF_PLC)) {
					stat = srtp_unprotect(rtp_session->recv_ctx, &rtp_session->recv_msg.header, &sbytes);
				}

				if (stat && rtp_session->recv_msg.header.pt != rtp_session->recv_te && rtp_session->recv_msg.header.pt != rtp_session->cng_pt) {
					if (++rtp_session->srtp_errs >= MAX_SRTP_ERRS) {
						switch_core_session_t *session = switch_core_memory_pool_get_data(rtp_session->pool, "__session");
						switch_log_printf(SWITCH_CHANNEL_SESSION_LOG(session), SWITCH_LOG_ERROR,
										  "Error: SRTP unprotect failed with code %d%s\n", stat,
										  stat == err_status_replay_fail ? " (replay check failed)" : stat ==
										  err_status_auth_fail ? " (auth check failed)" : "");
						return SWITCH_STATUS_FALSE;
					} else {
						sbytes = 0;
					}
				} else {
					rtp_session->srtp_errs = 0;
				}

				*bytes = sbytes;
			}
#endif
		}
	}


	if ((rtp_session->recv_te && rtp_session->recv_msg.header.pt == rtp_session->recv_te) || 
		(*bytes < rtp_header_len && *bytes > 0) ||
		switch_test_flag(rtp_session, SWITCH_RTP_FLAG_PROXY_MEDIA) || switch_test_flag(rtp_session, SWITCH_RTP_FLAG_UDPTL)) {
		return SWITCH_STATUS_SUCCESS;
	}


	rtp_session->last_read_ts = ts;
	
	
	if (switch_test_flag(rtp_session, SWITCH_RTP_FLAG_BYTESWAP) && rtp_session->recv_msg.header.pt == rtp_session->rpayload) {
		switch_swap_linear((int16_t *)rtp_session->recv_msg.body, (int) *bytes - rtp_header_len);
	}

	if (rtp_session->jb && !rtp_session->pause_jb && rtp_session->recv_msg.header.version == 2 && *bytes) {
		if (rtp_session->recv_msg.header.m && rtp_session->recv_msg.header.pt != rtp_session->recv_te && 
			!switch_test_flag(rtp_session, SWITCH_RTP_FLAG_VIDEO) && !(rtp_session->rtp_bugs & RTP_BUG_IGNORE_MARK_BIT)) {
			stfu_n_reset(rtp_session->jb);
		}

		if (!switch_test_flag(rtp_session, SWITCH_RTP_FLAG_USE_TIMER) && rtp_session->timer.interval) {
			switch_core_timer_sync(&rtp_session->timer);
		}

		if (stfu_n_eat(rtp_session->jb, rtp_session->last_read_ts, 
					   rtp_session->recv_msg.header.pt,
					   rtp_session->recv_msg.body, *bytes - rtp_header_len, rtp_session->timer.samplecount) == STFU_ITS_TOO_LATE) {
			
			goto more;
		}

		status = SWITCH_STATUS_FALSE;
		if (!return_jb_packet) {
			return status;
		}
		*bytes = 0;
	}

	if (rtp_session->jb && !rtp_session->pause_jb) {
		if ((jb_frame = stfu_n_read_a_frame(rtp_session->jb))) {
			memcpy(rtp_session->recv_msg.body, jb_frame->data, jb_frame->dlen);

			if (jb_frame->plc) {
				(*flags) |= SFF_PLC;
			} else {
				rtp_session->stats.inbound.jb_packet_count++;
			}
			*bytes = jb_frame->dlen + rtp_header_len;
			rtp_session->recv_msg.header.ts = htonl(jb_frame->ts);
			rtp_session->recv_msg.header.pt = jb_frame->pt;
			status = SWITCH_STATUS_SUCCESS;
		}
	}

	return status;
}

static switch_status_t read_rtcp_packet(switch_rtp_t *rtp_session, switch_size_t *bytes, switch_frame_flag_t *flags)
{
	switch_status_t status = SWITCH_STATUS_FALSE;

	if (!switch_test_flag(rtp_session, SWITCH_RTP_FLAG_ENABLE_RTCP)) {
		return SWITCH_STATUS_FALSE;
	}

	switch_assert(bytes);

	*bytes = sizeof(rtcp_msg_t);
	if ((status = switch_socket_recvfrom(rtp_session->rtcp_from_addr, rtp_session->rtcp_sock_input, 0, (void *) &rtp_session->rtcp_recv_msg, bytes)) 
		!= SWITCH_STATUS_SUCCESS) {
		*bytes = 0;
	}

#ifdef ENABLE_SRTP
	if (switch_test_flag(rtp_session, SWITCH_RTP_FLAG_SECURE_RECV)) {
		int sbytes = (int) *bytes;
		err_status_t stat = 0;

		stat = srtp_unprotect_rtcp(rtp_session->recv_ctx, &rtp_session->rtcp_recv_msg.header, &sbytes);
		
		if (stat) {
			if (++rtp_session->srtp_errs >= MAX_SRTP_ERRS) {
				switch_core_session_t *session = switch_core_memory_pool_get_data(rtp_session->pool, "__session");
				switch_log_printf(SWITCH_CHANNEL_SESSION_LOG(session), SWITCH_LOG_ERROR,
								  "Error: SRTP RTCP unprotect failed with code %d%s\n", stat,
								  stat == err_status_replay_fail ? " (replay check failed)" : stat ==
								  err_status_auth_fail ? " (auth check failed)" : "");
				return SWITCH_STATUS_FALSE;
			} else {
				sbytes = 0;
			}
		} else {
			rtp_session->srtp_errs = 0;
		}
		
		*bytes = sbytes;
		
	}
#endif


#ifdef ENABLE_ZRTP
	if (zrtp_on && !switch_test_flag(rtp_session, SWITCH_RTP_FLAG_PROXY_MEDIA)) {
		/* ZRTP Recv */
		if (bytes) {
			unsigned int sbytes = (int) *bytes;
			zrtp_status_t stat = 0;
			
			stat = zrtp_process_srtcp(rtp_session->zrtp_stream, (void *) &rtp_session->rtcp_recv_msg, &sbytes);
			
			switch (stat) {
			case zrtp_status_ok:
				*bytes = sbytes;
				break;
			case zrtp_status_drop:
				switch_log_printf(SWITCH_CHANNEL_LOG, SWITCH_LOG_ERROR, "Error: zRTP protection drop with code %d\n", stat);
				*bytes = 0;
				break;
			case zrtp_status_fail:
				switch_log_printf(SWITCH_CHANNEL_LOG, SWITCH_LOG_ERROR, "Error: zRTP protection fail with code %d\n", stat);
				*bytes = 0;
				break;
			default:
				break;
			}
		}
	}
#endif


	if (*bytes) {
		switch_core_session_t *session = switch_core_memory_pool_get_data(rtp_session->pool, "__session");
		switch_log_printf(SWITCH_CHANNEL_SESSION_LOG(session), SWITCH_LOG_DEBUG10,"Received an RTCP packet of length %" SWITCH_SIZE_T_FMT " bytes\n", *bytes);
		if (rtp_session->rtcp_recv_msg.header.version == 2) {
			switch_log_printf(SWITCH_CHANNEL_SESSION_LOG(session), SWITCH_LOG_DEBUG10,"RTCP packet type is %d\n", rtp_session->rtcp_recv_msg.header.type);
			if (rtp_session->rtcp_recv_msg.header.type == 200) {
				struct switch_rtcp_senderinfo* sr = (struct switch_rtcp_senderinfo*)rtp_session->rtcp_recv_msg.body;

				rtp_session->rtcp_fresh_frame = 1;

				rtp_session->stats.rtcp.packet_count += sr->pc;
				rtp_session->stats.rtcp.octet_count += sr->oc;
				rtp_session->stats.rtcp.peer_ssrc = ntohl(sr->ssrc);

				/* sender report */
<<<<<<< HEAD
				switch_log_printf(SWITCH_CHANNEL_LOG, /*SWITCH_LOG_DEBUG10*/ SWITCH_LOG_INFO,"Received a SR with %d report blocks, " \
=======
				switch_log_printf(SWITCH_CHANNEL_SESSION_LOG(session), SWITCH_LOG_DEBUG10,"Received a SR with %d report blocks, " \
>>>>>>> eb0404d0
								  "length in words = %d, " \
								  "SSRC = 0x%X, " \
								  "NTP MSW = %u, " \
								  "NTP LSW = %u, " \
								  "RTP timestamp = %u, " \
								  "Sender Packet Count = %u, " \
								  "Sender Octet Count = %u\n",
								  rtp_session->rtcp_recv_msg.header.count,
								  ntohs((uint16_t)rtp_session->rtcp_recv_msg.header.length),
								  ntohl(sr->ssrc),
								  ntohl(sr->ntp_msw),
								  ntohl(sr->ntp_lsw),
								  ntohl(sr->ts),
								  ntohl(sr->pc),
								  ntohl(sr->oc));
			}
		} else {
			switch_log_printf(SWITCH_CHANNEL_SESSION_LOG(session), SWITCH_LOG_DEBUG, "Received an unsupported RTCP packet version %d\nn", rtp_session->rtcp_recv_msg.header.version);
		}
		
		status = SWITCH_STATUS_SUCCESS;
	}

	return status;
}

static int rtp_common_read(switch_rtp_t *rtp_session, switch_payload_t *payload_type, switch_frame_flag_t *flags, switch_io_flag_t io_flags)
{
	switch_core_session_t *session = switch_core_memory_pool_get_data(rtp_session->pool, "__session");
	switch_channel_t *channel = NULL;
	switch_size_t bytes = 0;
	switch_size_t rtcp_bytes = 0;
	switch_status_t status = SWITCH_STATUS_SUCCESS, poll_status = SWITCH_STATUS_SUCCESS;
	switch_status_t rtcp_status = SWITCH_STATUS_SUCCESS, rtcp_poll_status = SWITCH_STATUS_SUCCESS;
	int check = 0;
	int ret = -1;
	int sleep_mss = 1000;
	int poll_sec = 5;
	int poll_loop = 0;
	int fdr = 0;
	int rtcp_fdr = 0;
	int hot_socket = 0;
	int read_loops = 0;

	if (session) {
		channel = switch_core_session_get_channel(session);
	}

	if (!switch_rtp_ready(rtp_session)) {
		return -1;
	}

	if (switch_test_flag(rtp_session, SWITCH_RTP_FLAG_USE_TIMER)) {
		sleep_mss = rtp_session->timer.interval * 1000;
	}

	READ_INC(rtp_session);

	while (switch_rtp_ready(rtp_session)) {
		int do_cng = 0;
		int read_pretriggered = 0;
		bytes = 0;

		if (switch_test_flag(rtp_session, SWITCH_RTP_FLAG_USE_TIMER)) {
			if ((switch_test_flag(rtp_session, SWITCH_RTP_FLAG_AUTOFLUSH) || switch_test_flag(rtp_session, SWITCH_RTP_FLAG_STICKY_FLUSH)) &&
				rtp_session->read_pollfd) {
				if (switch_poll(rtp_session->read_pollfd, 1, &fdr, 0) == SWITCH_STATUS_SUCCESS) {
					status = read_rtp_packet(rtp_session, &bytes, flags, SWITCH_FALSE);
					/* switch_log_printf(SWITCH_CHANNEL_SESSION_LOG(session), SWITCH_LOG_DEBUG, "Initial (%i) %d\n", status, bytes); */
					if (status != SWITCH_STATUS_FALSE) {
						read_pretriggered = 1;
					}

					if (bytes) {
						if (switch_poll(rtp_session->read_pollfd, 1, &fdr, 0) == SWITCH_STATUS_SUCCESS) {
							/* switch_log_printf(SWITCH_CHANNEL_SESSION_LOG(session), SWITCH_LOG_DEBUG, "Trigger %d\n", rtp_session->hot_hits); */
							rtp_session->hot_hits += rtp_session->samples_per_interval;
						} else {
							rtp_session->hot_hits = 0;
						}
					}
					
					if (rtp_session->hot_hits >= rtp_session->samples_per_second * 5) {
						switch_set_flag(rtp_session, SWITCH_RTP_FLAG_FLUSH);
						hot_socket = 1;
					}
				} else {
					rtp_session->hot_hits = 0;
				}
			}

			if (hot_socket) {
				rtp_session->sync_packets++;
				switch_core_timer_sync(&rtp_session->timer);
			} else {
				if (rtp_session->sync_packets) {
#if 0
					switch_log_printf(SWITCH_CHANNEL_SESSION_LOG(session), SWITCH_LOG_DEBUG,
									  "Auto-Flush catching up %d packets (%d)ms.\n",
									  rtp_session->sync_packets, (rtp_session->ms_per_packet * rtp_session->sync_packets) / 1000);
#endif
					rtp_session->sync_packets = 0;
				}
				switch_core_timer_next(&rtp_session->timer);
			}
		}

	recvfrom:
		if (!read_pretriggered) {
			bytes = 0;
		}
		read_loops++;
		poll_loop = 0;

		if (!switch_rtp_ready(rtp_session)) {
			break;
		}
		
		if (!switch_test_flag(rtp_session, SWITCH_RTP_FLAG_USE_TIMER) && rtp_session->read_pollfd) {
			int pt = poll_sec * 1000000;

			do_2833(rtp_session, session);

			if (rtp_session->dtmf_data.out_digit_dur > 0 || rtp_session->dtmf_data.in_digit_sanity || rtp_session->sending_dtmf || 
				switch_queue_size(rtp_session->dtmf_data.dtmf_queue) || switch_queue_size(rtp_session->dtmf_data.dtmf_inqueue)) {
				pt = 20000;
			}
			
			if ((io_flags & SWITCH_IO_FLAG_NOBLOCK)) {
				pt = 0;
			}

			poll_status = switch_poll(rtp_session->read_pollfd, 1, &fdr, pt);

			if (rtp_session->dtmf_data.out_digit_dur > 0) {
				return_cng_frame();
			}
		}

		if (poll_status == SWITCH_STATUS_SUCCESS) {
			if (read_pretriggered) {
				read_pretriggered = 0;
			} else {
				status = read_rtp_packet(rtp_session, &bytes, flags, SWITCH_TRUE);
				/* switch_log_printf(SWITCH_CHANNEL_SESSION_LOG(session), SWITCH_LOG_DEBUG, "Read bytes (%i) %d\n", status, bytes); */
			}
		} else {
			if (!SWITCH_STATUS_IS_BREAK(poll_status) && poll_status != SWITCH_STATUS_TIMEOUT) {
				char tmp[128] = "";
				strerror_r(poll_status, tmp, sizeof(tmp));
				switch_log_printf(SWITCH_CHANNEL_SESSION_LOG(session), SWITCH_LOG_ERROR, "Poll failed with error: %d [%s]\n", poll_status, tmp);
				ret = -1;
				goto end;
			}

			poll_loop = 1;

			if (!switch_test_flag(rtp_session, SWITCH_RTP_FLAG_UDPTL)) {
				rtp_session->missed_count += (poll_sec * 1000) / (rtp_session->ms_per_packet ? rtp_session->ms_per_packet / 1000 : 20);
				bytes = 0;

				if (rtp_session->max_missed_packets) {
					if (rtp_session->missed_count >= rtp_session->max_missed_packets) {
						ret = -2;
						goto end;
					}
				}
			}

			if ((!(io_flags & SWITCH_IO_FLAG_NOBLOCK)) && 
				(rtp_session->dtmf_data.out_digit_dur == 0 || switch_test_flag(rtp_session, SWITCH_RTP_FLAG_VIDEO))) {
				return_cng_frame();
			}
		}


		if (switch_test_flag(rtp_session, SWITCH_RTP_FLAG_ENABLE_RTCP) && rtp_session->rtcp_read_pollfd) {
			rtcp_poll_status = switch_poll(rtp_session->rtcp_read_pollfd, 1, &rtcp_fdr, 0);
						
			if (rtcp_poll_status == SWITCH_STATUS_SUCCESS) {
				rtcp_status = read_rtcp_packet(rtp_session, &rtcp_bytes, flags);
				
				if (rtcp_status == SWITCH_STATUS_SUCCESS) {
					switch_rtp_reset_media_timer(rtp_session);

					if (switch_test_flag(rtp_session, SWITCH_RTP_FLAG_RTCP_PASSTHRU)) {
					switch_core_session_t *session = switch_core_memory_pool_get_data(rtp_session->pool, "__session");
					switch_channel_t *channel = switch_core_session_get_channel(session);

					const char *uuid = switch_channel_get_partner_uuid(channel);
					if (uuid) {
						switch_core_session_t *other_session;
						switch_rtp_t *other_rtp_session = NULL;

						if ((other_session = switch_core_session_locate(uuid))) {
							switch_channel_t *other_channel = switch_core_session_get_channel(other_session);					
							if ((other_rtp_session = switch_channel_get_private(other_channel, "__rtcp_audio_rtp_session")) && 
								other_rtp_session->rtcp_sock_output &&
								switch_test_flag(other_rtp_session, SWITCH_RTP_FLAG_ENABLE_RTCP)) {
								*other_rtp_session->rtcp_send_msg.body = *rtp_session->rtcp_recv_msg.body;

#ifdef ENABLE_SRTP
								if (switch_test_flag(other_rtp_session, SWITCH_RTP_FLAG_SECURE_SEND)) {
									int sbytes = (int) rtcp_bytes;
									int stat = srtp_protect_rtcp(other_rtp_session->send_ctx, &other_rtp_session->rtcp_send_msg.header, &sbytes);
									if (stat) {
										switch_log_printf(SWITCH_CHANNEL_SESSION_LOG(session), SWITCH_LOG_ERROR, "Error: SRTP RTCP protection failed with code %d\n", stat);
									}
									rtcp_bytes = sbytes;
								}
#endif

#ifdef ENABLE_ZRTP
								/* ZRTP Send */
								if (zrtp_on && !switch_test_flag(rtp_session, SWITCH_RTP_FLAG_PROXY_MEDIA)) {
									unsigned int sbytes = (unsigned int) bytes;
									zrtp_status_t stat = zrtp_status_fail;
									
									stat = zrtp_process_rtcp(other_rtp_session->zrtp_stream, (void *) &other_rtp_session->rtcp_send_msg, &sbytes);
									
									switch (stat) {
									case zrtp_status_ok:
										break;
									case zrtp_status_drop:
										switch_log_printf(SWITCH_CHANNEL_SESSION_LOG(session), SWITCH_LOG_ERROR, "Error: zRTP protection drop with code %d\n", stat);
										ret = (int) bytes;
										goto end;
										break;
									case zrtp_status_fail:
										switch_log_printf(SWITCH_CHANNEL_SESSION_LOG(session), SWITCH_LOG_ERROR, "Error: zRTP protection fail with code %d\n", stat);
										break;
									default:
										break;
									}
									
									bytes = sbytes;
								}
#endif
								if (switch_socket_sendto(other_rtp_session->rtcp_sock_output, other_rtp_session->rtcp_remote_addr, 0, 
														 (const char*)&other_rtp_session->rtcp_send_msg, &rtcp_bytes ) != SWITCH_STATUS_SUCCESS) {
									switch_log_printf(SWITCH_CHANNEL_SESSION_LOG(session), SWITCH_LOG_DEBUG,"RTCP packet not written\n");
								}
								
								
							}
							switch_core_session_rwunlock(other_session);
						}
					}
					
				}
			}
		}
		}


		if (bytes && rtp_session->recv_msg.header.version == 2 && 
			!switch_test_flag(rtp_session, SWITCH_RTP_FLAG_PROXY_MEDIA) && !switch_test_flag(rtp_session, SWITCH_RTP_FLAG_UDPTL) &&
			rtp_session->recv_msg.header.pt != 13 && 
			rtp_session->recv_msg.header.pt != rtp_session->recv_te && 
			(!rtp_session->cng_pt || rtp_session->recv_msg.header.pt != rtp_session->cng_pt) && 
			rtp_session->recv_msg.header.pt != rtp_session->rpayload) {
			/* drop frames of incorrect payload number and return CNG frame instead */
			return_cng_frame();
		}

		if (!bytes && (io_flags & SWITCH_IO_FLAG_NOBLOCK)) {
			rtp_session->missed_count = 0;
			ret = 0;
			goto end;
		}

		if (rtp_session->max_missed_packets && read_loops == 1) {
			if (bytes) {
				rtp_session->missed_count = 0;
			} else if (++rtp_session->missed_count >= rtp_session->max_missed_packets) {
				ret = -2;
				goto end;
			}
		}

		check = !bytes;

		if (switch_test_flag(rtp_session, SWITCH_RTP_FLAG_FLUSH)) {
			if (!switch_test_flag(rtp_session, SWITCH_RTP_FLAG_VIDEO)) {
				do_flush(rtp_session);
				bytes = 0;
			}
			switch_clear_flag_locked(rtp_session, SWITCH_RTP_FLAG_FLUSH);
		}
		
		if (switch_test_flag(rtp_session, SWITCH_RTP_FLAG_BREAK) || (bytes && bytes == 4 && *((int *) &rtp_session->recv_msg) == UINT_MAX)) {
			switch_clear_flag_locked(rtp_session, SWITCH_RTP_FLAG_BREAK);

			if (!switch_test_flag(rtp_session, SWITCH_RTP_FLAG_NOBLOCK) || !switch_test_flag(rtp_session, SWITCH_RTP_FLAG_USE_TIMER) || 
				switch_test_flag(rtp_session, SWITCH_RTP_FLAG_PROXY_MEDIA) || switch_test_flag(rtp_session, SWITCH_RTP_FLAG_UDPTL) || 
				(bytes && bytes < 5) || (!bytes && poll_loop)) {
				do_2833(rtp_session, session);
				bytes = 0;
				return_cng_frame();
			}
		}


		if (bytes && bytes < 5) {
			continue;
		}

		if (!bytes && poll_loop) {
			goto recvfrom;
		}

		if (bytes && rtp_session->recv_msg.header.m && rtp_session->recv_msg.header.pt != rtp_session->recv_te && 
			!switch_test_flag(rtp_session, SWITCH_RTP_FLAG_VIDEO) && !(rtp_session->rtp_bugs & RTP_BUG_IGNORE_MARK_BIT)) {
			rtp_flush_read_buffer(rtp_session, SWITCH_RTP_FLUSH_ONCE);
		}


		if (bytes && switch_test_flag(rtp_session, SWITCH_RTP_FLAG_DEBUG_RTP_READ)) {
			switch_core_session_t *session = switch_core_memory_pool_get_data(rtp_session->pool, "__session");

			if (!session) {
				switch_clear_flag(rtp_session, SWITCH_RTP_FLAG_DEBUG_RTP_READ);
				switch_log_printf(SWITCH_CHANNEL_SESSION_LOG(session), SWITCH_LOG_CRIT, "RTP HAS NO SESSION!\n");
			} else {
				const char *tx_host;
				const char *old_host;
				const char *my_host;

				char bufa[30], bufb[30], bufc[30];


				tx_host = switch_get_addr(bufa, sizeof(bufa), rtp_session->from_addr);
				old_host = switch_get_addr(bufb, sizeof(bufb), rtp_session->remote_addr);
				my_host = switch_get_addr(bufc, sizeof(bufc), rtp_session->local_addr);

				switch_log_printf(SWITCH_CHANNEL_SESSION_LOG_CLEAN(session), SWITCH_LOG_CONSOLE,
								  "R %s b=%ld %s:%u %s:%u %s:%u pt=%d ts=%u m=%d\n",
								  switch_channel_get_name(switch_core_session_get_channel(session)),
								  (long) bytes,
								  my_host, switch_sockaddr_get_port(rtp_session->local_addr),
								  old_host, rtp_session->remote_port,
								  tx_host, switch_sockaddr_get_port(rtp_session->from_addr),
								  rtp_session->recv_msg.header.pt, ntohl(rtp_session->recv_msg.header.ts), rtp_session->recv_msg.header.m);

			}
		}

		if (((rtp_session->cng_pt && rtp_session->recv_msg.header.pt == rtp_session->cng_pt) || rtp_session->recv_msg.header.pt == 13)) {
			*flags |= SFF_NOT_AUDIO;
		}


		/* ignore packets not meant for us unless the auto-adjust window is open */
		if (bytes) {
			if (switch_test_flag(rtp_session, SWITCH_RTP_FLAG_AUTOADJ)) {
				if (((rtp_session->cng_pt && rtp_session->recv_msg.header.pt == rtp_session->cng_pt) || rtp_session->recv_msg.header.pt == 13)) {
					goto recvfrom;

				}
			} else if (!(rtp_session->rtp_bugs & RTP_BUG_ACCEPT_ANY_PACKETS) && !switch_cmp_addr(rtp_session->from_addr, rtp_session->remote_addr)) {
				goto recvfrom;

			}
		}

		if (bytes && switch_test_flag(rtp_session, SWITCH_RTP_FLAG_AUTOADJ) && switch_sockaddr_get_port(rtp_session->from_addr)) {
			if (!switch_cmp_addr(rtp_session->from_addr, rtp_session->remote_addr)) {
				if (++rtp_session->autoadj_tally >= 10) {
					const char *err;
					uint32_t old = rtp_session->remote_port;
					const char *tx_host;
					const char *old_host;
					char bufa[30], bufb[30];
					char adj_port[5];

					tx_host = switch_get_addr(bufa, sizeof(bufa), rtp_session->from_addr);
					old_host = switch_get_addr(bufb, sizeof(bufb), rtp_session->remote_addr);

					switch_log_printf(SWITCH_CHANNEL_SESSION_LOG(session), SWITCH_LOG_INFO,
									  "Auto Changing port from %s:%u to %s:%u\n", old_host, old, tx_host,
									  switch_sockaddr_get_port(rtp_session->from_addr));

					if (channel) {
						switch_channel_set_variable(channel, "remote_media_ip_reported", switch_channel_get_variable(channel, "remote_media_ip"));
						switch_channel_set_variable(channel, "remote_media_ip", tx_host);
						switch_snprintf(adj_port, sizeof(adj_port), "%u", switch_sockaddr_get_port(rtp_session->from_addr));
						switch_channel_set_variable(channel, "remote_media_port_reported", switch_channel_get_variable(channel, "remote_media_port"));
						switch_channel_set_variable(channel, "remote_media_port", adj_port);
						switch_channel_set_variable(channel, "rtp_auto_adjust", "true");
					}
					rtp_session->auto_adj_used = 1;
					switch_rtp_set_remote_address(rtp_session, tx_host, switch_sockaddr_get_port(rtp_session->from_addr), 0, SWITCH_FALSE, &err);
					switch_clear_flag_locked(rtp_session, SWITCH_RTP_FLAG_AUTOADJ);
				}
			} else {
				switch_log_printf(SWITCH_CHANNEL_SESSION_LOG(session), SWITCH_LOG_DEBUG, "Correct ip/port confirmed.\n");
				switch_clear_flag_locked(rtp_session, SWITCH_RTP_FLAG_AUTOADJ);
				rtp_session->auto_adj_used = 0;
			}
		}

		if (bytes && rtp_session->autoadj_window) {
			if (--rtp_session->autoadj_window == 0) {
				switch_clear_flag_locked(rtp_session, SWITCH_RTP_FLAG_AUTOADJ);
			}
		}

		if (bytes && (switch_test_flag(rtp_session, SWITCH_RTP_FLAG_PROXY_MEDIA) || switch_test_flag(rtp_session, SWITCH_RTP_FLAG_UDPTL))) {
			/* Fast PASS! */
			*flags |= SFF_PROXY_PACKET;

			if (switch_test_flag(rtp_session, SWITCH_RTP_FLAG_UDPTL)) {
				*flags |= SFF_UDPTL_PACKET;
			}

			ret = (int) bytes;
			goto end;
		}

		if (bytes) {
			rtp_session->missed_count = 0;

			if (bytes < rtp_header_len) {
				switch_log_printf(SWITCH_CHANNEL_SESSION_LOG(session), SWITCH_LOG_WARNING, "Ignoring invalid RTP packet size of %ld bytes.\n", (long)bytes);
				bytes = 0;
				goto do_continue;
			}
			
			if (rtp_session->recv_msg.header.pt && (rtp_session->recv_msg.header.pt == rtp_session->cng_pt || rtp_session->recv_msg.header.pt == 13)) {
				return_cng_frame();
			}
		}


		if (check && switch_test_flag(rtp_session, SWITCH_RTP_FLAG_AUTO_CNG) &&
			rtp_session->timer.samplecount >= (rtp_session->last_write_samplecount + (rtp_session->samples_per_interval * 50))) {
			uint8_t data[10] = { 0 };
			switch_frame_flag_t frame_flags = SFF_NONE;
			data[0] = 65;
			rtp_session->cn++;
			rtp_common_write(rtp_session, NULL, (void *) data, 2, rtp_session->cng_pt, 0, &frame_flags);
		}

		if (check || bytes) {
			do_2833(rtp_session, session);
		}

		if (bytes && rtp_session->recv_msg.header.version != 2) {
			uint8_t *data = (uint8_t *) rtp_session->recv_msg.body;

			if (rtp_session->recv_msg.header.version == 0) {
				if (rtp_session->ice_user) {
					handle_ice(rtp_session, (void *) &rtp_session->recv_msg, bytes);
					goto recvfrom;
				} else if (rtp_session->remote_stun_addr) {
					handle_stun_ping_reply(rtp_session, (void *) &rtp_session->recv_msg, bytes);
					goto recvfrom;
				}
			}

			if (rtp_session->invalid_handler) {
				rtp_session->invalid_handler(rtp_session, rtp_session->sock_input, (void *) &rtp_session->recv_msg, bytes, rtp_session->from_addr);
			}

			memset(data, 0, 2);
			data[0] = 65;

			rtp_session->recv_msg.header.pt = (uint32_t) rtp_session->cng_pt ? rtp_session->cng_pt : SWITCH_RTP_CNG_PAYLOAD;
			*flags |= SFF_CNG;
			*payload_type = (switch_payload_t) rtp_session->recv_msg.header.pt;
			ret = 2 + rtp_header_len;
			goto end;
		}


		/* Handle incoming RFC2833 packets */
		switch (handle_rfc2833(rtp_session, bytes, &do_cng)) {
		case RESULT_GOTO_END:
			goto end;
		case RESULT_GOTO_RECVFROM:
			goto recvfrom;
		case RESULT_GOTO_TIMERCHECK:
			goto timer_check;
		case RESULT_CONTINUE:
			goto result_continue;
		}

	result_continue:
	timer_check:

		if (do_cng) {
			uint8_t *data = (uint8_t *) rtp_session->recv_msg.body;

			if (rtp_session->last_cng_ts == rtp_session->last_read_ts + rtp_session->samples_per_interval) {
				rtp_session->last_cng_ts = 0;
			} else {
				rtp_session->last_cng_ts = rtp_session->last_read_ts + rtp_session->samples_per_interval;
			}

			memset(data, 0, 2);
			data[0] = 65;
			rtp_session->recv_msg.header.pt = (uint32_t) rtp_session->cng_pt ? rtp_session->cng_pt : SWITCH_RTP_CNG_PAYLOAD;
			*flags |= SFF_CNG;
			*payload_type = (switch_payload_t) rtp_session->recv_msg.header.pt;
			ret = 2 + rtp_header_len;
			rtp_session->stats.inbound.skip_packet_count++;
			goto end;
		}


		if (check || (bytes && !switch_test_flag(rtp_session, SWITCH_RTP_FLAG_USE_TIMER))) {
			if (!bytes && switch_test_flag(rtp_session, SWITCH_RTP_FLAG_USE_TIMER)) {	/* We're late! We're Late! */
				if (!switch_test_flag(rtp_session, SWITCH_RTP_FLAG_NOBLOCK) && status == SWITCH_STATUS_BREAK) {
					switch_cond_next();
					continue;
				}
				
				return_cng_frame();
			}
		}
		
		if (status == SWITCH_STATUS_BREAK || bytes == 0) {
			if (!(io_flags & SWITCH_IO_FLAG_SINGLE_READ) && switch_test_flag(rtp_session, SWITCH_RTP_FLAG_DATAWAIT)) {
				goto do_continue;
			}
			return_cng_frame();
		}

		if (switch_test_flag(rtp_session, SWITCH_RTP_FLAG_GOOGLEHACK) && rtp_session->recv_msg.header.pt == 102) {
			rtp_session->recv_msg.header.pt = 97;
		}

		break;

	do_continue:

		if (!bytes && !switch_test_flag(rtp_session, SWITCH_RTP_FLAG_USE_TIMER)) {
			switch_yield(sleep_mss);
		}

	}

	if (switch_rtp_ready(rtp_session)) {
		*payload_type = (switch_payload_t) rtp_session->recv_msg.header.pt;

		if (*payload_type == SWITCH_RTP_CNG_PAYLOAD) {
			*flags |= SFF_CNG;
		}

		ret = (int) bytes;
	} else {
		ret = -1;
	}

 end:

	READ_DEC(rtp_session);

	return ret;
}


SWITCH_DECLARE(switch_byte_t) switch_rtp_check_auto_adj(switch_rtp_t *rtp_session)
{
	return rtp_session->auto_adj_used;
}

SWITCH_DECLARE(switch_size_t) switch_rtp_has_dtmf(switch_rtp_t *rtp_session)
{
	switch_size_t has = 0;

	if (switch_rtp_ready(rtp_session)) {
		switch_mutex_lock(rtp_session->dtmf_data.dtmf_mutex);
		has = switch_queue_size(rtp_session->dtmf_data.dtmf_inqueue);
		switch_mutex_unlock(rtp_session->dtmf_data.dtmf_mutex);
	}

	return has;
}

SWITCH_DECLARE(switch_size_t) switch_rtp_dequeue_dtmf(switch_rtp_t *rtp_session, switch_dtmf_t *dtmf)
{
	switch_size_t bytes = 0;
	switch_dtmf_t *_dtmf = NULL;
	void *pop;

	if (!switch_rtp_ready(rtp_session)) {
		return bytes;
	}

	switch_mutex_lock(rtp_session->dtmf_data.dtmf_mutex);
	if (switch_queue_trypop(rtp_session->dtmf_data.dtmf_inqueue, &pop) == SWITCH_STATUS_SUCCESS) {
		switch_core_session_t *session = switch_core_memory_pool_get_data(rtp_session->pool, "__session");
		_dtmf = (switch_dtmf_t *) pop;
		*dtmf = *_dtmf;
		switch_log_printf(SWITCH_CHANNEL_SESSION_LOG(session), SWITCH_LOG_DEBUG, "RTP RECV DTMF %c:%d\n", dtmf->digit, dtmf->duration);
		bytes++;
		free(pop);
	}
	switch_mutex_unlock(rtp_session->dtmf_data.dtmf_mutex);

	return bytes;
}

SWITCH_DECLARE(switch_status_t) switch_rtp_queue_rfc2833(switch_rtp_t *rtp_session, const switch_dtmf_t *dtmf)
{

	switch_dtmf_t *rdigit;

	if (!switch_rtp_ready(rtp_session)) {
		return SWITCH_STATUS_FALSE;
	}

	if ((rdigit = malloc(sizeof(*rdigit))) != 0) {
		*rdigit = *dtmf;
		if (rdigit->duration < switch_core_min_dtmf_duration(0)) {
			rdigit->duration = switch_core_min_dtmf_duration(0);
		}

		if ((switch_queue_trypush(rtp_session->dtmf_data.dtmf_queue, rdigit)) != SWITCH_STATUS_SUCCESS) {
			free(rdigit);
			return SWITCH_STATUS_FALSE;
		}
	} else {
		abort();
	}

	return SWITCH_STATUS_SUCCESS;
}

SWITCH_DECLARE(switch_status_t) switch_rtp_queue_rfc2833_in(switch_rtp_t *rtp_session, const switch_dtmf_t *dtmf)
{
	switch_dtmf_t *rdigit;

	if (!switch_rtp_ready(rtp_session)) {
		return SWITCH_STATUS_FALSE;
	}

	if ((rdigit = malloc(sizeof(*rdigit))) != 0) {
		*rdigit = *dtmf;
		if (rdigit->duration < switch_core_min_dtmf_duration(0)) {
			rdigit->duration = switch_core_min_dtmf_duration(0);
		}

		if ((switch_queue_trypush(rtp_session->dtmf_data.dtmf_inqueue, rdigit)) != SWITCH_STATUS_SUCCESS) {
			free(rdigit);
			return SWITCH_STATUS_FALSE;
		}
	} else {
		abort();
	}

	return SWITCH_STATUS_SUCCESS;
}

SWITCH_DECLARE(switch_status_t) switch_rtp_read(switch_rtp_t *rtp_session, void *data, uint32_t *datalen,
												switch_payload_t *payload_type, switch_frame_flag_t *flags, switch_io_flag_t io_flags)
{
	int bytes = 0;

	if (!switch_rtp_ready(rtp_session)) {
		return SWITCH_STATUS_FALSE;
	}

	bytes = rtp_common_read(rtp_session, payload_type, flags, io_flags);

	if (bytes < 0) {
		*datalen = 0;
		return bytes == -2 ? SWITCH_STATUS_TIMEOUT : SWITCH_STATUS_GENERR;
	} else if (bytes == 0) {
		*datalen = 0;
		return SWITCH_STATUS_BREAK;
	} else {
		if (bytes > rtp_header_len) {
			bytes -= rtp_header_len;
		}
	}

	*datalen = bytes;

	memcpy(data, rtp_session->recv_msg.body, bytes);

	return SWITCH_STATUS_SUCCESS;
}

SWITCH_DECLARE(switch_status_t) switch_rtcp_zerocopy_read_frame(switch_rtp_t *rtp_session, switch_rtcp_frame_t *frame)
{

	if (!switch_test_flag(rtp_session, SWITCH_RTP_FLAG_ENABLE_RTCP)) {
		return SWITCH_STATUS_FALSE;
	}

	/* A fresh frame has been found! */
	if (rtp_session->rtcp_fresh_frame) {
		struct switch_rtcp_senderinfo* sr = (struct switch_rtcp_senderinfo*)rtp_session->rtcp_recv_msg.body;
		/* we remove the header lenght because with directly have a pointer on the body */
		unsigned packet_length = (ntohs((uint16_t) rtp_session->rtcp_recv_msg.header.length) + 1) * 4 - sizeof(switch_rtcp_hdr_t);
		unsigned int reportsOffset = sizeof(struct switch_rtcp_senderinfo);
		int i = 0;
		unsigned int offset;

		/* turn the flag off! */
		rtp_session->rtcp_fresh_frame = 0;

		frame->ssrc = ntohl(sr->ssrc);
		frame->packet_type = (uint16_t)rtp_session->rtcp_recv_msg.header.type;
		frame->ntp_msw = ntohl(sr->ntp_msw);
		frame->ntp_lsw = ntohl(sr->ntp_lsw);
		frame->timestamp = ntohl(sr->ts);
		frame->packet_count =  ntohl(sr->pc);
		frame->octect_count = ntohl(sr->oc);

		for (offset = reportsOffset; offset < packet_length; offset += sizeof(struct switch_rtcp_report_block)) {
			struct switch_rtcp_report_block* report = (struct switch_rtcp_report_block*) (rtp_session->rtcp_recv_msg.body + offset);
			frame->reports[i].ssrc = ntohl(report->ssrc);
			frame->reports[i].fraction = (uint8_t)ntohl(report->fraction);
			frame->reports[i].lost = ntohl(report->lost);
			frame->reports[i].highest_sequence_number_received = ntohl(report->highest_sequence_number_received);
			frame->reports[i].jitter = ntohl(report->jitter);
			frame->reports[i].lsr = ntohl(report->lsr);
			frame->reports[i].dlsr = ntohl(report->dlsr);
			i++;
			if (i >= MAX_REPORT_BLOCKS) {
				break;
			}
		}
		frame->report_count = (uint16_t)i;

		return SWITCH_STATUS_SUCCESS;
	}

	return SWITCH_STATUS_TIMEOUT;
}

SWITCH_DECLARE(switch_status_t) switch_rtp_zerocopy_read_frame(switch_rtp_t *rtp_session, switch_frame_t *frame, switch_io_flag_t io_flags)
{
	int bytes = 0;

	if (!switch_rtp_ready(rtp_session)) {
		return SWITCH_STATUS_FALSE;
	}

	bytes = rtp_common_read(rtp_session, &frame->payload, &frame->flags, io_flags);

	frame->data = rtp_session->recv_msg.body;
	frame->packet = &rtp_session->recv_msg;
	frame->packetlen = bytes;
	frame->source = __FILE__;

	switch_set_flag(frame, SFF_RAW_RTP);
	if (frame->payload == rtp_session->recv_te) {
		switch_set_flag(frame, SFF_RFC2833);
	}
	frame->timestamp = ntohl(rtp_session->recv_msg.header.ts);
	frame->seq = (uint16_t) ntohs((uint16_t) rtp_session->recv_msg.header.seq);
	frame->ssrc = ntohl(rtp_session->recv_msg.header.ssrc);
	frame->m = rtp_session->recv_msg.header.m ? SWITCH_TRUE : SWITCH_FALSE;

#ifdef ENABLE_ZRTP
	if (zrtp_on && switch_test_flag(rtp_session, SWITCH_ZRTP_FLAG_SECURE_MITM_RECV)) {
		zrtp_session_info_t zrtp_session_info;

		if (rtp_session->zrtp_session && (zrtp_status_ok == zrtp_session_get(rtp_session->zrtp_session, &zrtp_session_info))) {
			if (zrtp_session_info.sas_is_ready) {
				switch_core_session_t *session = switch_core_memory_pool_get_data(rtp_session->pool, "__session");
				switch_channel_t *channel = switch_core_session_get_channel(session);

				const char *uuid = switch_channel_get_partner_uuid(channel);
				if (uuid) {
					switch_core_session_t *other_session;

					if ((other_session = switch_core_session_locate(uuid))) {
						switch_channel_t *other_channel = switch_core_session_get_channel(other_session);
						switch_rtp_t *other_rtp_session = switch_channel_get_private(other_channel, "__zrtp_audio_rtp_session");

						if (other_rtp_session) {
							if (switch_channel_direction(channel) == SWITCH_CALL_DIRECTION_INBOUND) {
								switch_mutex_lock(other_rtp_session->read_mutex);
								if (zrtp_status_ok == zrtp_session_get(other_rtp_session->zrtp_session, &zrtp_session_info)) {
									if (rtp_session->zrtp_mitm_tries > ZRTP_MITM_TRIES) {
										switch_clear_flag(other_rtp_session, SWITCH_ZRTP_FLAG_SECURE_MITM_RECV);
										switch_clear_flag(other_rtp_session, SWITCH_ZRTP_FLAG_SECURE_MITM_SEND);
										switch_clear_flag(rtp_session, SWITCH_ZRTP_FLAG_SECURE_MITM_RECV);
										switch_clear_flag(rtp_session, SWITCH_ZRTP_FLAG_SECURE_MITM_SEND);
									} else if (zrtp_status_ok == zrtp_resolve_mitm_call(other_rtp_session->zrtp_stream, rtp_session->zrtp_stream)) {
										switch_clear_flag(rtp_session, SWITCH_ZRTP_FLAG_SECURE_MITM_RECV);
										switch_clear_flag(rtp_session, SWITCH_ZRTP_FLAG_SECURE_MITM_SEND);
										switch_clear_flag(other_rtp_session, SWITCH_ZRTP_FLAG_SECURE_MITM_RECV);
										switch_clear_flag(other_rtp_session, SWITCH_ZRTP_FLAG_SECURE_MITM_SEND);
										zrtp_verified_set(zrtp_global, &rtp_session->zrtp_session->zid,
														  &rtp_session->zrtp_session->peer_zid, (uint8_t)(zrtp_session_info.sas_is_verified ^ 1));
										rtp_session->zrtp_mitm_tries++;
									}
								}
								switch_mutex_unlock(other_rtp_session->read_mutex);
							}
						}

						switch_core_session_rwunlock(other_session);
					}
				}
			}
		} else {
			switch_clear_flag(rtp_session, SWITCH_ZRTP_FLAG_SECURE_MITM_RECV);
			switch_clear_flag(rtp_session, SWITCH_ZRTP_FLAG_SECURE_MITM_SEND);
		}
	}
#endif

	if (bytes < 0) {
		frame->datalen = 0;
		return bytes == -2 ? SWITCH_STATUS_TIMEOUT : SWITCH_STATUS_GENERR;
	} else if (bytes < rtp_header_len) {
		frame->datalen = 0;
		return SWITCH_STATUS_BREAK;
	} else {
		bytes -= rtp_header_len;
	}

	frame->datalen = bytes;
	return SWITCH_STATUS_SUCCESS;
}

SWITCH_DECLARE(switch_status_t) switch_rtp_zerocopy_read(switch_rtp_t *rtp_session,
														 void **data, uint32_t *datalen, switch_payload_t *payload_type, switch_frame_flag_t *flags,
														 switch_io_flag_t io_flags)
{
	int bytes = 0;

	if (!switch_rtp_ready(rtp_session)) {
		return SWITCH_STATUS_FALSE;
	}

	bytes = rtp_common_read(rtp_session, payload_type, flags, io_flags);
	*data = rtp_session->recv_msg.body;

	if (bytes < 0) {
		*datalen = 0;
		return SWITCH_STATUS_GENERR;
	} else {
		if (bytes > rtp_header_len) {
			bytes -= rtp_header_len;
		}
	}

	*datalen = bytes;
	return SWITCH_STATUS_SUCCESS;
}

static int rtp_common_write(switch_rtp_t *rtp_session,
							rtp_msg_t *send_msg, void *data, uint32_t datalen, switch_payload_t payload, uint32_t timestamp, switch_frame_flag_t *flags)
{
	switch_size_t bytes, rtcp_bytes;
	uint8_t send = 1;
	uint32_t this_ts = 0;
	int ret;
	switch_time_t now;

	if (!switch_rtp_ready(rtp_session)) {
		return SWITCH_STATUS_FALSE;
	}

	WRITE_INC(rtp_session);

	if (send_msg) {
		bytes = datalen;
		if (flags && *flags & SFF_RFC2833) {
			send_msg->header.pt = rtp_session->te;
		}
		data = send_msg->body;
		if (datalen > rtp_header_len) {
			datalen -= rtp_header_len;
		}
	} else {
		uint8_t m = 0;

		if (*flags & SFF_RFC2833) {
			payload = rtp_session->te;
		}

		send_msg = &rtp_session->send_msg;
		send_msg->header.pt = payload;

		if (rtp_session->rtp_bugs & RTP_BUG_SEND_LINEAR_TIMESTAMPS) {
			rtp_session->ts += rtp_session->samples_per_interval;
			if (rtp_session->ts <= rtp_session->last_write_ts && rtp_session->ts > 0) {
				rtp_session->ts = rtp_session->last_write_ts + rtp_session->samples_per_interval;
			}
		} else if (timestamp) {
			rtp_session->ts = (uint32_t) timestamp;
			/* Send marker bit if timestamp is lower/same as before (resetted/new timer) */
			if (rtp_session->ts <= rtp_session->last_write_ts && !(rtp_session->rtp_bugs & RTP_BUG_NEVER_SEND_MARKER)) {
				m++;
			}
		} else if (switch_test_flag(rtp_session, SWITCH_RTP_FLAG_USE_TIMER)) {
			rtp_session->ts = rtp_session->timer.samplecount;

			if (rtp_session->ts <= rtp_session->last_write_ts && rtp_session->ts > 0) {
				rtp_session->ts = rtp_session->last_write_ts + rtp_session->samples_per_interval;
			}
		} else {
			rtp_session->ts += rtp_session->samples_per_interval;
		}

		rtp_session->send_msg.header.ts = htonl(rtp_session->ts);


		if ((rtp_session->last_write_ts != RTP_TS_RESET && rtp_session->ts > (rtp_session->last_write_ts + (rtp_session->samples_per_interval * 10)))
			|| rtp_session->ts == rtp_session->samples_per_interval) {
			m++;
		}

		if (switch_test_flag(rtp_session, SWITCH_RTP_FLAG_USE_TIMER) && 
			(rtp_session->timer.samplecount - rtp_session->last_write_samplecount) > rtp_session->samples_per_interval * 10) {
			m++;
		}

		if (!switch_test_flag(rtp_session, SWITCH_RTP_FLAG_USE_TIMER) &&
			((unsigned) ((switch_micro_time_now() - rtp_session->last_write_timestamp))) > (rtp_session->ms_per_packet * 10)) {
			m++;
		}

		if (rtp_session->cn && payload != rtp_session->cng_pt) {
			rtp_session->cn = 0;
			m++;
		}
		
		if (rtp_session->need_mark && !rtp_session->sending_dtmf) {
			m++;
			rtp_session->need_mark = 0;
		}

		send_msg->header.m = (m && !(rtp_session->rtp_bugs & RTP_BUG_NEVER_SEND_MARKER)) ? 1 : 0;

		memcpy(send_msg->body, data, datalen);
		bytes = datalen + rtp_header_len;
	}

	send_msg->header.ssrc = htonl(rtp_session->ssrc);

	if (switch_test_flag(rtp_session, SWITCH_RTP_FLAG_GOOGLEHACK) && rtp_session->send_msg.header.pt == 97) {
		rtp_session->recv_msg.header.pt = 102;
	}

	if (switch_test_flag(rtp_session, SWITCH_RTP_FLAG_VAD) &&
		rtp_session->recv_msg.header.pt == rtp_session->vad_data.read_codec->implementation->ianacode) {

		int16_t decoded[SWITCH_RECOMMENDED_BUFFER_SIZE / sizeof(int16_t)] = { 0 };
		uint32_t rate = 0;
		uint32_t codec_flags = 0;
		uint32_t len = sizeof(decoded);
		time_t now = switch_epoch_time_now(NULL);
		send = 0;

		if (rtp_session->vad_data.scan_freq && rtp_session->vad_data.next_scan <= now) {
			rtp_session->vad_data.bg_count = rtp_session->vad_data.bg_level = 0;
			rtp_session->vad_data.next_scan = now + rtp_session->vad_data.scan_freq;
		}

		if (switch_core_codec_decode(&rtp_session->vad_data.vad_codec,
									 rtp_session->vad_data.read_codec,
									 data,
									 datalen,
									 rtp_session->vad_data.read_codec->implementation->actual_samples_per_second,
									 decoded, &len, &rate, &codec_flags) == SWITCH_STATUS_SUCCESS) {

			uint32_t energy = 0;
			uint32_t x, y = 0, z = len / sizeof(int16_t);
			uint32_t score = 0;
			int divisor = 0;
			if (z) {

				if (!(divisor = rtp_session->vad_data.read_codec->implementation->actual_samples_per_second / 8000)) {
					divisor = 1;
				}

				for (x = 0; x < z; x++) {
					energy += abs(decoded[y]);
					y += rtp_session->vad_data.read_codec->implementation->number_of_channels;
				}

				if (++rtp_session->vad_data.start_count < rtp_session->vad_data.start) {
					send = 1;
				} else {
					score = (energy / (z / divisor));
					if (score && (rtp_session->vad_data.bg_count < rtp_session->vad_data.bg_len)) {
						rtp_session->vad_data.bg_level += score;
						if (++rtp_session->vad_data.bg_count == rtp_session->vad_data.bg_len) {
							rtp_session->vad_data.bg_level /= rtp_session->vad_data.bg_len;
						}
						send = 1;
					} else {
						if (score > rtp_session->vad_data.bg_level && !switch_test_flag(&rtp_session->vad_data, SWITCH_VAD_FLAG_TALKING)) {
							uint32_t diff = score - rtp_session->vad_data.bg_level;

							if (rtp_session->vad_data.hangover_hits) {
								rtp_session->vad_data.hangover_hits--;
							}

							if (diff >= rtp_session->vad_data.diff_level || ++rtp_session->vad_data.hangunder_hits >= rtp_session->vad_data.hangunder) {

								switch_set_flag(&rtp_session->vad_data, SWITCH_VAD_FLAG_TALKING);
								if (!(rtp_session->rtp_bugs & RTP_BUG_NEVER_SEND_MARKER)) {
									send_msg->header.m = 1;
								}
								rtp_session->vad_data.hangover_hits = rtp_session->vad_data.hangunder_hits = rtp_session->vad_data.cng_count = 0;
								if (switch_test_flag(&rtp_session->vad_data, SWITCH_VAD_FLAG_EVENTS_TALK)) {

									if ((rtp_session->vad_data.fire_events & VAD_FIRE_TALK)) {
										switch_event_t *event;
										if (switch_event_create(&event, SWITCH_EVENT_TALK) == SWITCH_STATUS_SUCCESS) {
											switch_channel_event_set_data(switch_core_session_get_channel(rtp_session->vad_data.session), event);
											switch_event_fire(&event);
										}
									}
								}
							}
						} else {
							if (rtp_session->vad_data.hangunder_hits) {
								rtp_session->vad_data.hangunder_hits--;
							}
							if (switch_test_flag(&rtp_session->vad_data, SWITCH_VAD_FLAG_TALKING)) {
								if (++rtp_session->vad_data.hangover_hits >= rtp_session->vad_data.hangover) {
									switch_clear_flag(&rtp_session->vad_data, SWITCH_VAD_FLAG_TALKING);
									rtp_session->vad_data.hangover_hits = rtp_session->vad_data.hangunder_hits = rtp_session->vad_data.cng_count = 0;
									if (switch_test_flag(&rtp_session->vad_data, SWITCH_VAD_FLAG_EVENTS_NOTALK)) {

										if ((rtp_session->vad_data.fire_events & VAD_FIRE_NOT_TALK)) {
											switch_event_t *event;
											if (switch_event_create(&event, SWITCH_EVENT_NOTALK) == SWITCH_STATUS_SUCCESS) {
												switch_channel_event_set_data(switch_core_session_get_channel(rtp_session->vad_data.session), event);
												switch_event_fire(&event);
											}
										}
									}
								}
							}
						}
					}
				}

				if (switch_test_flag(&rtp_session->vad_data, SWITCH_VAD_FLAG_TALKING)) {
					send = 1;
				}
			}
		} else {
			ret = -1;
			goto end;
		}
	}

	this_ts = ntohl(send_msg->header.ts);

	if ((this_ts < rtp_session->last_write_ts) && ((rtp_session->last_write_ts - this_ts) > 16000)) {
		rtp_session->last_write_ts = RTP_TS_RESET;
	}

	if (!switch_rtp_ready(rtp_session) || rtp_session->sending_dtmf || !this_ts || 
		(rtp_session->last_write_ts > RTP_TS_RESET && this_ts < rtp_session->last_write_ts)) {
		send = 0;
	}


	if (send) {
		send_msg->header.seq = htons(++rtp_session->seq);

		if (switch_test_flag(rtp_session, SWITCH_RTP_FLAG_BYTESWAP) && send_msg->header.pt == rtp_session->payload) {
			switch_swap_linear((int16_t *)send_msg->body, (int) datalen);
		}

#ifdef ENABLE_SRTP
		if (switch_test_flag(rtp_session, SWITCH_RTP_FLAG_SECURE_SEND)) {
			int sbytes = (int) bytes;
			err_status_t stat;


			if (switch_test_flag(rtp_session, SWITCH_RTP_FLAG_SECURE_SEND_RESET)) {
				switch_core_session_t *session = switch_core_memory_pool_get_data(rtp_session->pool, "__session");
				switch_clear_flag_locked(rtp_session, SWITCH_RTP_FLAG_SECURE_SEND_RESET);
				srtp_dealloc(rtp_session->send_ctx);
				rtp_session->send_ctx = NULL;
				if ((stat = srtp_create(&rtp_session->send_ctx, &rtp_session->send_policy))) {
					switch_log_printf(SWITCH_CHANNEL_SESSION_LOG(session), SWITCH_LOG_ERROR, "Error! RE-Activating Secure RTP SEND\n");
					ret = -1;
					goto end;
				} else {
					switch_log_printf(SWITCH_CHANNEL_SESSION_LOG(session), SWITCH_LOG_INFO, "RE-Activating Secure RTP SEND\n");
				}
			}


			stat = srtp_protect(rtp_session->send_ctx, &send_msg->header, &sbytes);
			if (stat) {
				switch_core_session_t *session = switch_core_memory_pool_get_data(rtp_session->pool, "__session");
				switch_log_printf(SWITCH_CHANNEL_SESSION_LOG(session), SWITCH_LOG_ERROR, "Error: SRTP protection failed with code %d\n", stat);
			}

			bytes = sbytes;
		}
#endif
#ifdef ENABLE_ZRTP
		/* ZRTP Send */
		if (zrtp_on && !switch_test_flag(rtp_session, SWITCH_RTP_FLAG_PROXY_MEDIA)) {
			unsigned int sbytes = (int) bytes;
			zrtp_status_t stat = zrtp_status_fail;
			switch_core_session_t *session = switch_core_memory_pool_get_data(rtp_session->pool, "__session");

			stat = zrtp_process_rtp(rtp_session->zrtp_stream, (void *) send_msg, &sbytes);

			switch (stat) {
			case zrtp_status_ok:
				break;
			case zrtp_status_drop:
				/* switch_log_printf(SWITCH_CHANNEL_SESSION_LOG(session), SWITCH_LOG_DEBUG, "Error: zRTP protection drop with code %d\n", stat); */
				ret = (int) bytes;
				goto end;
				break;
			case zrtp_status_fail:
				switch_log_printf(SWITCH_CHANNEL_SESSION_LOG(session), SWITCH_LOG_ERROR, "Error: zRTP protection fail with code %d\n", stat);
				break;
			default:
				break;
			}

			bytes = sbytes;
		}
#endif

		now = switch_time_now();
#ifdef RTP_DEBUG_WRITE_DELTA
		{
			int delta = (int) (now - rtp_session->send_time) / 1000;
			switch_log_printf(SWITCH_CHANNEL_SESSION_LOG(session), SWITCH_LOG_ERROR, "WRITE %d delta %d\n", (int) bytes, delta);
		}
#endif
		rtp_session->send_time = now;

		if (switch_test_flag(rtp_session, SWITCH_RTP_FLAG_DEBUG_RTP_WRITE)) {
			switch_core_session_t *session = switch_core_memory_pool_get_data(rtp_session->pool, "__session");

			if (!session) {
				switch_clear_flag(rtp_session, SWITCH_RTP_FLAG_DEBUG_RTP_WRITE);
				switch_log_printf(SWITCH_CHANNEL_SESSION_LOG(session), SWITCH_LOG_CRIT, "RTP HAS NO SESSION!\n");
			} else {
				const char *tx_host;
				const char *old_host;
				const char *my_host;

				char bufa[30], bufb[30], bufc[30];


				tx_host = switch_get_addr(bufa, sizeof(bufa), rtp_session->from_addr);
				old_host = switch_get_addr(bufb, sizeof(bufb), rtp_session->remote_addr);
				my_host = switch_get_addr(bufc, sizeof(bufc), rtp_session->local_addr);

				switch_log_printf(SWITCH_CHANNEL_SESSION_LOG_CLEAN(session), SWITCH_LOG_CONSOLE,
								  "W %s b=%ld %s:%u %s:%u %s:%u pt=%d ts=%u m=%d\n",
								  switch_channel_get_name(switch_core_session_get_channel(session)),
								  (long) bytes,
								  my_host, switch_sockaddr_get_port(rtp_session->local_addr),
								  old_host, rtp_session->remote_port,
								  tx_host, switch_sockaddr_get_port(rtp_session->from_addr),
								  send_msg->header.pt, ntohl(send_msg->header.ts), send_msg->header.m);

			}
		}


		if (switch_socket_sendto(rtp_session->sock_output, rtp_session->remote_addr, 0, (void *) send_msg, &bytes) != SWITCH_STATUS_SUCCESS) {
			rtp_session->seq--;
			ret = -1;
			goto end;
		}
		rtp_session->last_write_ts = this_ts;

		if (rtp_session->queue_delay) {
			rtp_session->delay_samples = rtp_session->queue_delay;
			rtp_session->queue_delay = 0;
		}



		rtp_session->stats.outbound.raw_bytes += bytes;
		rtp_session->stats.outbound.packet_count++;

		if (rtp_session->cng_pt && send_msg->header.pt == rtp_session->cng_pt) {
			rtp_session->stats.outbound.cng_packet_count++;
		} else {
			rtp_session->stats.outbound.media_packet_count++;
			rtp_session->stats.outbound.media_bytes += bytes;
		}

		if (switch_test_flag(rtp_session, SWITCH_RTP_FLAG_USE_TIMER)) {
			rtp_session->last_write_samplecount = rtp_session->timer.samplecount;
		} else {
			rtp_session->last_write_timestamp = switch_micro_time_now();
		}
		
		if (rtp_session->rtcp_sock_output &&
			switch_test_flag(rtp_session, SWITCH_RTP_FLAG_ENABLE_RTCP) && !switch_test_flag(rtp_session, SWITCH_RTP_FLAG_RTCP_PASSTHRU) &&
			rtp_session->rtcp_interval && (rtp_session->stats.outbound.packet_count % rtp_session->rtcp_interval) == 0) {
			struct switch_rtcp_senderinfo* sr = (struct switch_rtcp_senderinfo*)rtp_session->rtcp_send_msg.body;
			const char* str_cname=NULL;

			sr->ssrc = send_msg->header.ssrc;
			sr->ntp_msw = htonl((u_long)(rtp_session->send_time / 1000000 + 2208988800UL)); 
			/*
			sr->ntp_lsw = htonl((u_long)(rtp_session->send_time % 1000000 * ((UINT_MAX * 1.0)/ 1000000.0)));
			*/
			sr->ntp_lsw = htonl((u_long)(rtp_session->send_time % 1000000 * 4294.967296));
			sr->ts = send_msg->header.ts;
			sr->pc = htonl(rtp_session->stats.outbound.packet_count);
			sr->oc = htonl((rtp_session->stats.outbound.raw_bytes - rtp_session->stats.outbound.packet_count * sizeof(srtp_hdr_t)));


			sr->sr_source.ssrc1 = htonl(rtp_session->stats.rtcp.peer_ssrc);
			sr->sr_source.fraction_lost |= 0;
			sr->sr_source.cumulative_lost |= 0;
			sr->sr_source.hi_seq_recieved = htonl(rtp_session->last_seq);
			sr->sr_source.interarrival_jitter = htonl(0);
			sr->sr_source.lsr = htonl(0);
			sr->sr_source.lsr_delay = htonl(0);

			sr->sr_desc_head.v = 0x02;
			sr->sr_desc_head.padding = 0;
			sr->sr_desc_head.sc = 1;
			sr->sr_desc_head.pt = 202;
			sr->sr_desc_head.length = htons(5);


			sr->sr_desc_ssrc.ssrc = send_msg->header.ssrc; /*htonl(rtp_session->stats.rtcp.peer_ssrc); */
			sr->sr_desc_ssrc.cname = 0x1;
			{
				char bufa[30];
				str_cname = switch_get_addr(bufa, sizeof(bufa), rtp_session->rtcp_local_addr);
			
				switch_log_printf(SWITCH_CHANNEL_LOG, SWITCH_LOG_DEBUG10, "Setting RTCP src-1 to %s\n", str_cname);
				sr->sr_desc_ssrc.length = strlen(str_cname);
				memcpy ((char*)sr->sr_desc_ssrc.text, str_cname, strlen(str_cname));
			}
			switch_log_printf(SWITCH_CHANNEL_LOG, SWITCH_LOG_DEBUG10, "Setting RTCP src-1 LENGTH  to %d (%d, %s)\n", sr->sr_desc_ssrc.length, sr->sr_desc_head.length, str_cname);
			switch_log_printf(SWITCH_CHANNEL_LOG, SWITCH_LOG_DEBUG10, "Setting msw = %d, lsw = %d \n", sr->ntp_msw, sr->ntp_lsw);
			switch_log_printf(SWITCH_CHANNEL_LOG, SWITCH_LOG_DEBUG10, "now = %"SWITCH_TIME_T_FMT", now lo = %d, now hi = %d\n", (switch_time_t)now, (int32_t)(now&0xFFFFFFFF), (int32_t)((now>>32&0xFFFFFFFF)));
			
			
			rtcp_bytes = sizeof(switch_rtcp_hdr_t) + sizeof(struct switch_rtcp_senderinfo) + sr->sr_desc_ssrc.length -1 ;

			
#ifdef ENABLE_SRTP
			if (switch_test_flag(rtp_session, SWITCH_RTP_FLAG_SECURE_SEND)) {
				int sbytes = (int) rtcp_bytes;
				int stat = srtp_protect_rtcp(rtp_session->send_ctx, &rtp_session->rtcp_send_msg.header, &sbytes);
				if (stat) {
					switch_core_session_t *session = switch_core_memory_pool_get_data(rtp_session->pool, "__session");
					switch_log_printf(SWITCH_CHANNEL_SESSION_LOG(session), SWITCH_LOG_ERROR, "Error: SRTP RTCP protection failed with code %d\n", stat);
				}
				rtcp_bytes = sbytes;
			}
#endif

#ifdef ENABLE_ZRTP
			/* ZRTP Send */
			if (zrtp_on && !switch_test_flag(rtp_session, SWITCH_RTP_FLAG_PROXY_MEDIA)) {
				unsigned int sbytes = (int) bytes;
				zrtp_status_t stat = zrtp_status_fail;

				stat = zrtp_process_rtcp(rtp_session->zrtp_stream, (void *) &rtp_session->rtcp_send_msg, &sbytes);

				switch (stat) {
				case zrtp_status_ok:
					break;
				case zrtp_status_drop:
					switch_log_printf(SWITCH_CHANNEL_LOG, SWITCH_LOG_ERROR, "Error: zRTP protection drop with code %d\n", stat);
					ret = (int) bytes;
					goto end;
					break;
				case zrtp_status_fail:
					switch_log_printf(SWITCH_CHANNEL_LOG, SWITCH_LOG_ERROR, "Error: zRTP protection fail with code %d\n", stat);
					break;
				default:
					break;
				}

				bytes = sbytes;
			}
#endif

			if (switch_socket_sendto(rtp_session->rtcp_sock_output, rtp_session->rtcp_remote_addr, 0, 
									 (const char*)&rtp_session->rtcp_send_msg, &rtcp_bytes ) != SWITCH_STATUS_SUCCESS) {
				switch_core_session_t *session = switch_core_memory_pool_get_data(rtp_session->pool, "__session");
				switch_log_printf(SWITCH_CHANNEL_SESSION_LOG(session), SWITCH_LOG_DEBUG,"RTCP packet not written\n");
			}
		}
	}

	if (rtp_session->remote_stun_addr) {
		do_stun_ping(rtp_session);
	}

	if (rtp_session->ice_user) {
		if (ice_out(rtp_session) != SWITCH_STATUS_SUCCESS) {
			ret = -1;
			goto end;
		}
	}

	ret = (int) bytes;

 end:

	WRITE_DEC(rtp_session);

	return ret;
}

SWITCH_DECLARE(switch_status_t) switch_rtp_disable_vad(switch_rtp_t *rtp_session)
{

	if (!switch_rtp_ready(rtp_session)) {
		return SWITCH_STATUS_FALSE;
	}

	if (!switch_test_flag(rtp_session, SWITCH_RTP_FLAG_VAD)) {
		return SWITCH_STATUS_GENERR;
	}
	switch_core_codec_destroy(&rtp_session->vad_data.vad_codec);
	switch_clear_flag_locked(rtp_session, SWITCH_RTP_FLAG_VAD);
	return SWITCH_STATUS_SUCCESS;
}

SWITCH_DECLARE(switch_status_t) switch_rtp_enable_vad(switch_rtp_t *rtp_session, switch_core_session_t *session, switch_codec_t *codec,
													  switch_vad_flag_t flags)
{
	if (!switch_rtp_ready(rtp_session)) {
		return SWITCH_STATUS_FALSE;
	}

	if (switch_test_flag(rtp_session, SWITCH_RTP_FLAG_VAD)) {
		return SWITCH_STATUS_GENERR;
	}

	memset(&rtp_session->vad_data, 0, sizeof(rtp_session->vad_data));

	if (switch_true(switch_channel_get_variable(switch_core_session_get_channel(session), "fire_talk_events"))) {
		rtp_session->vad_data.fire_events |= VAD_FIRE_TALK;
	}

	if (switch_true(switch_channel_get_variable(switch_core_session_get_channel(session), "fire_not_talk_events"))) {
		rtp_session->vad_data.fire_events |= VAD_FIRE_NOT_TALK;
	}
	

	if (switch_core_codec_init(&rtp_session->vad_data.vad_codec,
							   codec->implementation->iananame,
							   NULL,
							   codec->implementation->samples_per_second,
							   codec->implementation->microseconds_per_packet / 1000,
							   codec->implementation->number_of_channels,
							   SWITCH_CODEC_FLAG_ENCODE | SWITCH_CODEC_FLAG_DECODE, NULL, rtp_session->pool) != SWITCH_STATUS_SUCCESS) {
		switch_log_printf(SWITCH_CHANNEL_SESSION_LOG(session), SWITCH_LOG_ERROR, "Can't load codec?\n");
		return SWITCH_STATUS_FALSE;
	}
	switch_log_printf(SWITCH_CHANNEL_SESSION_LOG(session), SWITCH_LOG_DEBUG, "Activate VAD codec %s %dms\n", codec->implementation->iananame,
					  codec->implementation->microseconds_per_packet / 1000);
	rtp_session->vad_data.diff_level = 400;
	rtp_session->vad_data.hangunder = 15;
	rtp_session->vad_data.hangover = 40;
	rtp_session->vad_data.bg_len = 5;
	rtp_session->vad_data.bg_count = 5;
	rtp_session->vad_data.bg_level = 300;
	rtp_session->vad_data.read_codec = codec;
	rtp_session->vad_data.session = session;
	rtp_session->vad_data.flags = flags;
	rtp_session->vad_data.cng_freq = 50;
	rtp_session->vad_data.ts = 1;
	rtp_session->vad_data.start = 0;
	rtp_session->vad_data.next_scan = switch_epoch_time_now(NULL);
	rtp_session->vad_data.scan_freq = 0;
	switch_set_flag_locked(rtp_session, SWITCH_RTP_FLAG_VAD);
	switch_set_flag(&rtp_session->vad_data, SWITCH_VAD_FLAG_CNG);
	return SWITCH_STATUS_SUCCESS;
}

SWITCH_DECLARE(int) switch_rtp_write_frame(switch_rtp_t *rtp_session, switch_frame_t *frame)
{
	uint8_t fwd = 0;
	void *data = NULL;
	uint32_t len, ts = 0;
	switch_payload_t payload = 0;
	rtp_msg_t *send_msg = NULL;

	if (!switch_rtp_ready(rtp_session) || !rtp_session->remote_addr) {
		return -1;
	}
	
	if (switch_test_flag(rtp_session, SWITCH_RTP_FLAG_PROXY_MEDIA) || switch_test_flag(rtp_session, SWITCH_RTP_FLAG_UDPTL)) {
		switch_size_t bytes;
		//char bufa[30];

		/* Fast PASS! */
		if (!switch_test_flag(frame, SFF_PROXY_PACKET) && !switch_test_flag(frame, SFF_UDPTL_PACKET)) {
			return 0;
		}
		bytes = frame->packetlen;
		//tx_host = switch_get_addr(bufa, sizeof(bufa), rtp_session->remote_addr);


		send_msg = frame->packet;

		/*
		  if (switch_test_flag(rtp_session, SWITCH_RTP_FLAG_VIDEO)) {
		  send_msg->header.pt = rtp_session->payload;
		  }
		*/

		if (switch_socket_sendto(rtp_session->sock_output, rtp_session->remote_addr, 0, frame->packet, &bytes) != SWITCH_STATUS_SUCCESS) {
			return -1;
		}


		rtp_session->stats.outbound.raw_bytes += bytes;
		rtp_session->stats.outbound.media_bytes += bytes;
		rtp_session->stats.outbound.media_packet_count++;
		rtp_session->stats.outbound.packet_count++;
		return (int) bytes;
	}
#ifdef ENABLE_ZRTP
	if (zrtp_on && switch_test_flag(rtp_session, SWITCH_ZRTP_FLAG_SECURE_MITM_SEND)) {
		zrtp_session_info_t zrtp_session_info;

		if (zrtp_status_ok == zrtp_session_get(rtp_session->zrtp_session, &zrtp_session_info)) {
			if (zrtp_session_info.sas_is_ready) {
				switch_core_session_t *session = switch_core_memory_pool_get_data(rtp_session->pool, "__session");
				switch_channel_t *channel = switch_core_session_get_channel(session);

				const char *uuid = switch_channel_get_partner_uuid(channel);
				if (uuid) {
					switch_core_session_t *other_session;

					if ((other_session = switch_core_session_locate(uuid))) {
						switch_channel_t *other_channel = switch_core_session_get_channel(other_session);
						switch_rtp_t *other_rtp_session = switch_channel_get_private(other_channel, "__zrtp_audio_rtp_session");


						if (other_rtp_session) {
							if (zrtp_status_ok == zrtp_session_get(other_rtp_session->zrtp_session, &zrtp_session_info)) {
								if (rtp_session->zrtp_mitm_tries > ZRTP_MITM_TRIES) {
									switch_clear_flag(rtp_session, SWITCH_ZRTP_FLAG_SECURE_MITM_RECV);
									switch_clear_flag(rtp_session, SWITCH_ZRTP_FLAG_SECURE_MITM_SEND);
									switch_clear_flag(other_rtp_session, SWITCH_ZRTP_FLAG_SECURE_MITM_RECV);
									switch_clear_flag(other_rtp_session, SWITCH_ZRTP_FLAG_SECURE_MITM_SEND);
								} else if (zrtp_status_ok == zrtp_resolve_mitm_call(other_rtp_session->zrtp_stream, rtp_session->zrtp_stream)) {
									switch_clear_flag(rtp_session, SWITCH_ZRTP_FLAG_SECURE_MITM_RECV);
									switch_clear_flag(rtp_session, SWITCH_ZRTP_FLAG_SECURE_MITM_SEND);
									switch_clear_flag(other_rtp_session, SWITCH_ZRTP_FLAG_SECURE_MITM_RECV);
									switch_clear_flag(other_rtp_session, SWITCH_ZRTP_FLAG_SECURE_MITM_SEND);
									zrtp_verified_set(zrtp_global, &rtp_session->zrtp_session->zid,
													  &rtp_session->zrtp_session->peer_zid, (uint8_t)(zrtp_session_info.sas_is_verified ^ 1));
									rtp_session->zrtp_mitm_tries++;
								}
								rtp_session->zrtp_mitm_tries++;
							}
						}

						switch_core_session_rwunlock(other_session);
					}
				}
			}
		}
	}
#endif

	fwd = (switch_test_flag(rtp_session, SWITCH_RTP_FLAG_RAW_WRITE) && switch_test_flag(frame, SFF_RAW_RTP)) ? 1 : 0;

	if (!fwd && !rtp_session->sending_dtmf && !rtp_session->queue_delay && 
		switch_test_flag(rtp_session, SWITCH_RTP_FLAG_RAW_WRITE) && (rtp_session->rtp_bugs & RTP_BUG_GEN_ONE_GEN_ALL)) {
		switch_core_session_t *session = switch_core_memory_pool_get_data(rtp_session->pool, "__session");
		switch_log_printf(SWITCH_CHANNEL_SESSION_LOG(session), SWITCH_LOG_WARNING, "Generating RTP locally but timestamp passthru is configured, disabling....\n");
		switch_clear_flag(rtp_session, SWITCH_RTP_FLAG_RAW_WRITE);
		rtp_session->last_write_ts = RTP_TS_RESET;
	}

	switch_assert(frame != NULL);

	if (switch_test_flag(frame, SFF_CNG)) {
		if (rtp_session->cng_pt) {
			payload = rtp_session->cng_pt;
		} else {
			return (int) frame->packetlen;
		}
	} else {
		payload = rtp_session->payload;
	}

	if (switch_test_flag(frame, SFF_RTP_HEADER)) {
		switch_size_t wrote = switch_rtp_write_manual(rtp_session, frame->data, frame->datalen,
													  frame->m, frame->payload, (uint32_t) (frame->timestamp), &frame->flags);

		rtp_session->stats.outbound.raw_bytes += wrote;
		rtp_session->stats.outbound.media_bytes += wrote;
		rtp_session->stats.outbound.media_packet_count++;
		rtp_session->stats.outbound.packet_count++;
	}

	if (fwd) {
		send_msg = frame->packet;
		len = frame->packetlen;
		ts = 0;
		// Trying this based on http://jira.freeswitch.org/browse/MODSOFIA-90
		//if (frame->codec && frame->codec->agreed_pt == frame->payload) {
		send_msg->header.pt = payload;
		//}
	} else {
		data = frame->data;
		len = frame->datalen;
		ts = switch_test_flag(rtp_session, SWITCH_RTP_FLAG_RAW_WRITE) ? (uint32_t) frame->timestamp : 0;
	}

	/*
	  if (switch_test_flag(rtp_session, SWITCH_RTP_FLAG_VIDEO)) {
	  send_msg->header.pt = rtp_session->payload;
	  }
	*/

	return rtp_common_write(rtp_session, send_msg, data, len, payload, ts, &frame->flags);
}

SWITCH_DECLARE(switch_rtp_stats_t *) switch_rtp_get_stats(switch_rtp_t *rtp_session, switch_memory_pool_t *pool)
{
	switch_rtp_stats_t *s;

	if (pool) {
		s = switch_core_alloc(pool, sizeof(*s));
		*s = rtp_session->stats;
	} else {
		s = &rtp_session->stats;
	}

	if (rtp_session->jb) {
		s->inbound.largest_jb_size = stfu_n_get_most_qlen(rtp_session->jb);
	}

	return s;
}

SWITCH_DECLARE(int) switch_rtp_write_manual(switch_rtp_t *rtp_session,
											void *data, uint32_t datalen, uint8_t m, switch_payload_t payload, uint32_t ts, switch_frame_flag_t *flags)
{
	switch_size_t bytes;
	int ret = -1;

	if (!switch_rtp_ready(rtp_session) || !rtp_session->remote_addr || datalen > SWITCH_RTP_MAX_BUF_LEN) {
		return -1;
	}

	WRITE_INC(rtp_session);

	rtp_session->write_msg = rtp_session->send_msg;
	rtp_session->write_msg.header.seq = htons(++rtp_session->seq);
	rtp_session->write_msg.header.ts = htonl(ts);
	rtp_session->write_msg.header.pt = payload;
	rtp_session->write_msg.header.m = m;
	memcpy(rtp_session->write_msg.body, data, datalen);

	bytes = rtp_header_len + datalen;

#ifdef ENABLE_SRTP
	if (switch_test_flag(rtp_session, SWITCH_RTP_FLAG_SECURE_SEND)) {
		switch_core_session_t *session = switch_core_memory_pool_get_data(rtp_session->pool, "__session");
		int sbytes = (int) bytes;
		err_status_t stat;

		if (switch_test_flag(rtp_session, SWITCH_RTP_FLAG_SECURE_SEND_RESET)) {
			switch_clear_flag_locked(rtp_session, SWITCH_RTP_FLAG_SECURE_SEND_RESET);
			srtp_dealloc(rtp_session->send_ctx);
			rtp_session->send_ctx = NULL;
			if ((stat = srtp_create(&rtp_session->send_ctx, &rtp_session->send_policy))) {
				switch_log_printf(SWITCH_CHANNEL_SESSION_LOG(session), SWITCH_LOG_ERROR, "Error! RE-Activating Secure RTP SEND\n");
				ret = -1;
				goto end;
			} else {
				switch_log_printf(SWITCH_CHANNEL_SESSION_LOG(session), SWITCH_LOG_INFO, "RE-Activating Secure RTP SEND\n");
			}
		}

		stat = srtp_protect(rtp_session->send_ctx, &rtp_session->write_msg.header, &sbytes);
		if (stat) {
			switch_log_printf(SWITCH_CHANNEL_SESSION_LOG(session), SWITCH_LOG_ERROR, "Error: SRTP protection failed with code %d\n", stat);
		}
		bytes = sbytes;
	}
#endif
#ifdef ENABLE_ZRTP
	/* ZRTP Send */
	if (zrtp_on && !switch_test_flag(rtp_session, SWITCH_RTP_FLAG_PROXY_MEDIA)) {
		unsigned int sbytes = (int) bytes;
		zrtp_status_t stat = zrtp_status_fail;

		stat = zrtp_process_rtp(rtp_session->zrtp_stream, (void *) &rtp_session->write_msg, &sbytes);

		switch (stat) {
		case zrtp_status_ok:
			break;
		case zrtp_status_drop:
			switch_log_printf(SWITCH_CHANNEL_LOG, SWITCH_LOG_ERROR, "Error: zRTP protection drop with code %d\n", stat);
			ret = (int) bytes;
			goto end;
			break;
		case zrtp_status_fail:
			switch_log_printf(SWITCH_CHANNEL_LOG, SWITCH_LOG_ERROR, "Error: zRTP protection fail with code %d\n", stat);
			break;
		default:
			break;
		}

		bytes = sbytes;
	}
#endif

	if (switch_socket_sendto(rtp_session->sock_output, rtp_session->remote_addr, 0, (void *) &rtp_session->write_msg, &bytes) != SWITCH_STATUS_SUCCESS) {
		rtp_session->seq--;
		ret = -1;
		goto end;
	}

	if (((*flags) & SFF_RTP_HEADER)) {
		rtp_session->last_write_ts = ts;
	}

	ret = (int) bytes;

 end:

	WRITE_DEC(rtp_session);

	return ret;
}

SWITCH_DECLARE(uint32_t) switch_rtp_get_ssrc(switch_rtp_t *rtp_session)
{
	return rtp_session->send_msg.header.ssrc;
}

SWITCH_DECLARE(void) switch_rtp_set_private(switch_rtp_t *rtp_session, void *private_data)
{
	rtp_session->private_data = private_data;
}

SWITCH_DECLARE(void *) switch_rtp_get_private(switch_rtp_t *rtp_session)
{
	return rtp_session->private_data;
}

/* For Emacs:
 * Local Variables:
 * mode:c
 * indent-tabs-mode:t
 * tab-width:4
 * c-basic-offset:4
 * End:
 * For VIM:
 * vim:set softtabstop=4 shiftwidth=4 tabstop=4:
 */<|MERGE_RESOLUTION|>--- conflicted
+++ resolved
@@ -2902,11 +2902,7 @@
 				rtp_session->stats.rtcp.peer_ssrc = ntohl(sr->ssrc);
 
 				/* sender report */
-<<<<<<< HEAD
-				switch_log_printf(SWITCH_CHANNEL_LOG, /*SWITCH_LOG_DEBUG10*/ SWITCH_LOG_INFO,"Received a SR with %d report blocks, " \
-=======
 				switch_log_printf(SWITCH_CHANNEL_SESSION_LOG(session), SWITCH_LOG_DEBUG10,"Received a SR with %d report blocks, " \
->>>>>>> eb0404d0
 								  "length in words = %d, " \
 								  "SSRC = 0x%X, " \
 								  "NTP MSW = %u, " \
